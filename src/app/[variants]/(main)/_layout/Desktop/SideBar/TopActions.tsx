--- conflicted
+++ resolved
@@ -1,10 +1,5 @@
-<<<<<<< HEAD
-import { ActionIcon } from '@lobehub/ui';
+import { ActionIcon, ActionIconProps } from '@lobehub/ui';
 import { Compass, FolderClosed, Image, MessageSquare } from 'lucide-react';
-=======
-import { ActionIcon, ActionIconProps } from '@lobehub/ui';
-import { Compass, FolderClosed, MessageSquare } from 'lucide-react';
->>>>>>> a2e10a09
 import Link from 'next/link';
 import { memo } from 'react';
 import { useTranslation } from 'react-i18next';
