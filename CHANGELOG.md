<a name="readme-top"></a>

# Changelog

<<<<<<< HEAD
## [Version 0.86.0-beta.1](https://github.com/lobehub/lobe-chat/compare/v0.85.0...v0.86.0-beta.1)

<sup>Released on **2023-10-10**</sup>

#### ✨ Features

- **misc**: Dockerize lobe-chat.

#### 🐛 Bug Fixes

- **misc**: Use bun to improve speed.
=======
### [Version 0.85.2](https://github.com/lobehub/lobe-chat/compare/v0.85.1...v0.85.2)

<sup>Released on **2023-10-10**</sup>

#### 🐛 Bug Fixes

- **misc**: Add apikey form when there is no default api key in env.
>>>>>>> 7513abbd

<br/>

<details>
<summary><kbd>Improvements and Fixes</kbd></summary>

<<<<<<< HEAD
#### What's improved

- **misc**: Dockerize lobe-chat ([1b750f8](https://github.com/lobehub/lobe-chat/commit/1b750f8))

#### What's fixed

- **misc**: Use bun to improve speed ([8db2a3c](https://github.com/lobehub/lobe-chat/commit/8db2a3c))
=======
#### What's fixed

- **misc**: Add apikey form when there is no default api key in env, closes [#290](https://github.com/lobehub/lobe-chat/issues/290) ([2c907e9](https://github.com/lobehub/lobe-chat/commit/2c907e9))

</details>

<div align="right">

[![](https://img.shields.io/badge/-BACK_TO_TOP-151515?style=flat-square)](#readme-top)

</div>

### [Version 0.85.1](https://github.com/lobehub/lobe-chat/compare/v0.85.0...v0.85.1)

<sup>Released on **2023-10-10**</sup>

#### 🐛 Bug Fixes

- **misc**: Fix mobile safearea (fix.

<br/>

<details>
<summary><kbd>Improvements and Fixes</kbd></summary>

#### What's fixed

- **misc**: Fix mobile safearea (fix, closes [#211](https://github.com/lobehub/lobe-chat/issues/211) ([68775b8](https://github.com/lobehub/lobe-chat/commit/68775b8))
>>>>>>> 7513abbd

</details>

<div align="right">

[![](https://img.shields.io/badge/-BACK_TO_TOP-151515?style=flat-square)](#readme-top)

</div>

## [Version 0.85.0](https://github.com/lobehub/lobe-chat/compare/v0.84.0...v0.85.0)

<sup>Released on **2023-10-10**</sup>

#### ✨ Features

- **misc**: Add ja_JP, ko_KR and update workflow.

<br/>

<details>
<summary><kbd>Improvements and Fixes</kbd></summary>

#### What's improved

- **misc**: Add ja_JP, ko_KR and update workflow ([57512a0](https://github.com/lobehub/lobe-chat/commit/57512a0))

</details>

<div align="right">

[![](https://img.shields.io/badge/-BACK_TO_TOP-151515?style=flat-square)](#readme-top)

</div>

## [Version 0.84.0](https://github.com/lobehub/lobe-chat/compare/v0.83.10...v0.84.0)

<sup>Released on **2023-10-10**</sup>

#### ✨ Features

- **misc**: Support detect new version and upgrade action.

<br/>

<details>
<summary><kbd>Improvements and Fixes</kbd></summary>

#### What's improved

- **misc**: Support detect new version and upgrade action, closes [#282](https://github.com/lobehub/lobe-chat/issues/282) ([5da19b2](https://github.com/lobehub/lobe-chat/commit/5da19b2))

</details>

<div align="right">

[![](https://img.shields.io/badge/-BACK_TO_TOP-151515?style=flat-square)](#readme-top)

</div>

### [Version 0.83.10](https://github.com/lobehub/lobe-chat/compare/v0.83.9...v0.83.10)

<sup>Released on **2023-10-09**</sup>

#### ♻ Code Refactoring

- **layout**: Refactor layout, Refactor settings layout, Refactor ssc layout.
- **share**: Use modern-screenshot.

#### 🐛 Bug Fixes

- **misc**: Fix rsc layout.

<br/>

<details>
<summary><kbd>Improvements and Fixes</kbd></summary>

#### Code refactoring

- **layout**: Refactor layout ([ace21f4](https://github.com/lobehub/lobe-chat/commit/ace21f4))
- **layout**: Refactor settings layout ([bd48121](https://github.com/lobehub/lobe-chat/commit/bd48121))
- **layout**: Refactor ssc layout ([26e1c41](https://github.com/lobehub/lobe-chat/commit/26e1c41))
- **share**: Use modern-screenshot, closes [#256](https://github.com/lobehub/lobe-chat/issues/256) ([b3d7108](https://github.com/lobehub/lobe-chat/commit/b3d7108))

#### What's fixed

- **misc**: Fix rsc layout ([d73f13f](https://github.com/lobehub/lobe-chat/commit/d73f13f))

</details>

<div align="right">

[![](https://img.shields.io/badge/-BACK_TO_TOP-151515?style=flat-square)](#readme-top)

</div>

### [Version 0.83.9](https://github.com/lobehub/lobe-chat/compare/v0.83.8...v0.83.9)

<sup>Released on **2023-10-08**</sup>

#### ♻ Code Refactoring

- **agent-market**: Refactor desktop and mobile to improve mobile performance.

<br/>

<details>
<summary><kbd>Improvements and Fixes</kbd></summary>

#### Code refactoring

- **agent-market**: Refactor desktop and mobile to improve mobile performance, closes [#278](https://github.com/lobehub/lobe-chat/issues/278) ([82b7f60](https://github.com/lobehub/lobe-chat/commit/82b7f60))

</details>

<div align="right">

[![](https://img.shields.io/badge/-BACK_TO_TOP-151515?style=flat-square)](#readme-top)

</div>

### [Version 0.83.8](https://github.com/lobehub/lobe-chat/compare/v0.83.7...v0.83.8)

<sup>Released on **2023-10-07**</sup>

<br/>

<details>
<summary><kbd>Improvements and Fixes</kbd></summary>

</details>

<div align="right">

[![](https://img.shields.io/badge/-BACK_TO_TOP-151515?style=flat-square)](#readme-top)

</div>

### [Version 0.83.7](https://github.com/lobehub/lobe-chat/compare/v0.83.6...v0.83.7)

<sup>Released on **2023-10-07**</sup>

#### 🐛 Bug Fixes

- **misc**: Fix shuffle, use search url with agent item.

#### 💄 Styles

- **misc**: Better tag style, improve loading state.

<br/>

<details>
<summary><kbd>Improvements and Fixes</kbd></summary>

#### What's fixed

- **misc**: Fix shuffle ([d4b9dc3](https://github.com/lobehub/lobe-chat/commit/d4b9dc3))
- **misc**: Use search url with agent item ([98df623](https://github.com/lobehub/lobe-chat/commit/98df623))

#### Styles

- **misc**: Better tag style ([38e42ea](https://github.com/lobehub/lobe-chat/commit/38e42ea))
- **misc**: Improve loading state ([f00c868](https://github.com/lobehub/lobe-chat/commit/f00c868))

</details>

<div align="right">

[![](https://img.shields.io/badge/-BACK_TO_TOP-151515?style=flat-square)](#readme-top)

</div>

### [Version 0.83.6](https://github.com/lobehub/lobe-chat/compare/v0.83.5...v0.83.6)

<sup>Released on **2023-10-06**</sup>

#### 💄 Styles

- **misc**: Update modal style.

<br/>

<details>
<summary><kbd>Improvements and Fixes</kbd></summary>

#### Styles

- **misc**: Update modal style ([2ab1475](https://github.com/lobehub/lobe-chat/commit/2ab1475))

</details>

<div align="right">

[![](https://img.shields.io/badge/-BACK_TO_TOP-151515?style=flat-square)](#readme-top)

</div>

### [Version 0.83.5](https://github.com/lobehub/lobe-chat/compare/v0.83.4...v0.83.5)

<sup>Released on **2023-10-06**</sup>

#### 🐛 Bug Fixes

- **misc**: Fix agent market list.

<br/>

<details>
<summary><kbd>Improvements and Fixes</kbd></summary>

#### What's fixed

- **misc**: Fix agent market list, closes [#273](https://github.com/lobehub/lobe-chat/issues/273) ([c020277](https://github.com/lobehub/lobe-chat/commit/c020277))

</details>

<div align="right">

[![](https://img.shields.io/badge/-BACK_TO_TOP-151515?style=flat-square)](#readme-top)

</div>

### [Version 0.83.4](https://github.com/lobehub/lobe-chat/compare/v0.83.3...v0.83.4)

<sup>Released on **2023-10-06**</sup>

#### 🐛 Bug Fixes

- **misc**: Fix agent settings.

<br/>

<details>
<summary><kbd>Improvements and Fixes</kbd></summary>

#### What's fixed

- **misc**: Fix agent settings, closes [#271](https://github.com/lobehub/lobe-chat/issues/271) ([aac9a70](https://github.com/lobehub/lobe-chat/commit/aac9a70))

</details>

<div align="right">

[![](https://img.shields.io/badge/-BACK_TO_TOP-151515?style=flat-square)](#readme-top)

</div>

### [Version 0.83.3](https://github.com/lobehub/lobe-chat/compare/v0.83.2...v0.83.3)

<sup>Released on **2023-10-06**</sup>

#### ♻ Code Refactoring

- **misc**: Refactor the settings layout to rsc.

<br/>

<details>
<summary><kbd>Improvements and Fixes</kbd></summary>

#### Code refactoring

- **misc**: Refactor the settings layout to rsc ([b840f44](https://github.com/lobehub/lobe-chat/commit/b840f44))

</details>

<div align="right">

[![](https://img.shields.io/badge/-BACK_TO_TOP-151515?style=flat-square)](#readme-top)

</div>

### [Version 0.83.2](https://github.com/lobehub/lobe-chat/compare/v0.83.1...v0.83.2)

<sup>Released on **2023-10-06**</sup>

#### 🐛 Bug Fixes

- **misc**: Fix setCookie method that set cookie with sub-path.

<br/>

<details>
<summary><kbd>Improvements and Fixes</kbd></summary>

#### What's fixed

- **misc**: Fix setCookie method that set cookie with sub-path, closes [#269](https://github.com/lobehub/lobe-chat/issues/269) ([1b859b7](https://github.com/lobehub/lobe-chat/commit/1b859b7))

</details>

<div align="right">

[![](https://img.shields.io/badge/-BACK_TO_TOP-151515?style=flat-square)](#readme-top)

</div>

### [Version 0.83.1](https://github.com/lobehub/lobe-chat/compare/v0.83.0...v0.83.1)

<sup>Released on **2023-10-06**</sup>

#### ♻ Code Refactoring

- **misc**: Refactor settings page entry.

<br/>

<details>
<summary><kbd>Improvements and Fixes</kbd></summary>

#### Code refactoring

- **misc**: Refactor settings page entry ([e86aff2](https://github.com/lobehub/lobe-chat/commit/e86aff2))

</details>

<div align="right">

[![](https://img.shields.io/badge/-BACK_TO_TOP-151515?style=flat-square)](#readme-top)

</div>

## [Version 0.83.0](https://github.com/lobehub/lobe-chat/compare/v0.82.9...v0.83.0)

<sup>Released on **2023-10-06**</sup>

#### ✨ Features

- **misc**: Upgrade locale with SSR.

<br/>

<details>
<summary><kbd>Improvements and Fixes</kbd></summary>

#### What's improved

- **misc**: Upgrade locale with SSR, closes [#268](https://github.com/lobehub/lobe-chat/issues/268) ([2fdea52](https://github.com/lobehub/lobe-chat/commit/2fdea52))

</details>

<div align="right">

[![](https://img.shields.io/badge/-BACK_TO_TOP-151515?style=flat-square)](#readme-top)

</div>

### [Version 0.82.9](https://github.com/lobehub/lobe-chat/compare/v0.82.8...v0.82.9)

<sup>Released on **2023-10-05**</sup>

<br/>

<details>
<summary><kbd>Improvements and Fixes</kbd></summary>

</details>

<div align="right">

[![](https://img.shields.io/badge/-BACK_TO_TOP-151515?style=flat-square)](#readme-top)

</div>

### [Version 0.82.8](https://github.com/lobehub/lobe-chat/compare/v0.82.7...v0.82.8)

<sup>Released on **2023-09-30**</sup>

#### ♻ Code Refactoring

- **misc**: Refactor / route to reduce page js size.

<br/>

<details>
<summary><kbd>Improvements and Fixes</kbd></summary>

#### Code refactoring

- **misc**: Refactor / route to reduce page js size ([79f0347](https://github.com/lobehub/lobe-chat/commit/79f0347))

</details>

<div align="right">

[![](https://img.shields.io/badge/-BACK_TO_TOP-151515?style=flat-square)](#readme-top)

</div>

### [Version 0.82.7](https://github.com/lobehub/lobe-chat/compare/v0.82.6...v0.82.7)

<sup>Released on **2023-09-30**</sup>

#### ♻ Code Refactoring

- **misc**: Refactor the api router to app route handlers.

<br/>

<details>
<summary><kbd>Improvements and Fixes</kbd></summary>

#### Code refactoring

- **misc**: Refactor the api router to app route handlers, closes [#254](https://github.com/lobehub/lobe-chat/issues/254) ([f032112](https://github.com/lobehub/lobe-chat/commit/f032112))

</details>

<div align="right">

[![](https://img.shields.io/badge/-BACK_TO_TOP-151515?style=flat-square)](#readme-top)

</div>

### [Version 0.82.6](https://github.com/lobehub/lobe-chat/compare/v0.82.5...v0.82.6)

<sup>Released on **2023-09-29**</sup>

#### 🐛 Bug Fixes

- **misc**: Fix share default config, pin openai to fix type error.

<br/>

<details>
<summary><kbd>Improvements and Fixes</kbd></summary>

#### What's fixed

- **misc**: Fix share default config ([e00d6bf](https://github.com/lobehub/lobe-chat/commit/e00d6bf))
- **misc**: Pin openai to fix type error ([5af4050](https://github.com/lobehub/lobe-chat/commit/5af4050))

</details>

<div align="right">

[![](https://img.shields.io/badge/-BACK_TO_TOP-151515?style=flat-square)](#readme-top)

</div>

### [Version 0.82.5](https://github.com/lobehub/lobe-chat/compare/v0.82.4...v0.82.5)

<sup>Released on **2023-09-29**</sup>

#### 💄 Styles

- **misc**: Update theme color and styling of mobile settings page.

<br/>

<details>
<summary><kbd>Improvements and Fixes</kbd></summary>

#### Styles

- **misc**: Update theme color and styling of mobile settings page ([1acfb71](https://github.com/lobehub/lobe-chat/commit/1acfb71))

</details>

<div align="right">

[![](https://img.shields.io/badge/-BACK_TO_TOP-151515?style=flat-square)](#readme-top)

</div>

### [Version 0.82.4](https://github.com/lobehub/lobe-chat/compare/v0.82.3...v0.82.4)

<sup>Released on **2023-09-29**</sup>

#### 🐛 Bug Fixes

- **misc**: 修正 localStorage 不存在造成设置页刷新 500 保存的问题.

<br/>

<details>
<summary><kbd>Improvements and Fixes</kbd></summary>

#### What's fixed

- **misc**: 修正 localStorage 不存在造成设置页刷新 500 保存的问题 ([b894cc8](https://github.com/lobehub/lobe-chat/commit/b894cc8))

</details>

<div align="right">

[![](https://img.shields.io/badge/-BACK_TO_TOP-151515?style=flat-square)](#readme-top)

</div>

### [Version 0.82.3](https://github.com/lobehub/lobe-chat/compare/v0.82.2...v0.82.3)

<sup>Released on **2023-09-29**</sup>

#### 🐛 Bug Fixes

- **misc**: 修正 access code 校验逻辑，修正 api key 无法正常显示在秘钥输入框，并增加显示关闭按钮，修正移动端输入 access code 默认打开数据键盘的问题.

<br/>

<details>
<summary><kbd>Improvements and Fixes</kbd></summary>

#### What's fixed

- **misc**: 修正 access code 校验逻辑，closes [#184](https://github.com/lobehub/lobe-chat/issues/184) ([a7301c3](https://github.com/lobehub/lobe-chat/commit/a7301c3))
- **misc**: 修正 api key 无法正常显示在秘钥输入框，并增加显示关闭按钮，closes [#182](https://github.com/lobehub/lobe-chat/issues/182) ([def1153](https://github.com/lobehub/lobe-chat/commit/def1153))
- **misc**: 修正移动端输入 access code 默认打开数据键盘的问题 ([7994982](https://github.com/lobehub/lobe-chat/commit/7994982))

</details>

<div align="right">

[![](https://img.shields.io/badge/-BACK_TO_TOP-151515?style=flat-square)](#readme-top)

</div>

### [Version 0.82.2](https://github.com/lobehub/lobe-chat/compare/v0.82.1...v0.82.2)

<sup>Released on **2023-09-28**</sup>

#### ♻ Code Refactoring

- **misc**: Refactor settings page and mobile ux.

<br/>

<details>
<summary><kbd>Improvements and Fixes</kbd></summary>

#### Code refactoring

- **misc**: Refactor settings page and mobile ux ([89c5648](https://github.com/lobehub/lobe-chat/commit/89c5648))

</details>

<div align="right">

[![](https://img.shields.io/badge/-BACK_TO_TOP-151515?style=flat-square)](#readme-top)

</div>

### [Version 0.82.1](https://github.com/lobehub/lobe-chat/compare/v0.82.0...v0.82.1)

<sup>Released on **2023-09-27**</sup>

#### 🐛 Bug Fixes

- **misc**: Fix share screenshot scrollbar.

<br/>

<details>
<summary><kbd>Improvements and Fixes</kbd></summary>

#### What's fixed

- **misc**: Fix share screenshot scrollbar ([244b3b4](https://github.com/lobehub/lobe-chat/commit/244b3b4))

</details>

<div align="right">

[![](https://img.shields.io/badge/-BACK_TO_TOP-151515?style=flat-square)](#readme-top)

</div>

## [Version 0.82.0](https://github.com/lobehub/lobe-chat/compare/v0.81.0...v0.82.0)

<sup>Released on **2023-09-27**</sup>

#### ✨ Features

- **share**: Add screenshot.

<br/>

<details>
<summary><kbd>Improvements and Fixes</kbd></summary>

#### What's improved

- **share**: Add screenshot, closes [#152](https://github.com/lobehub/lobe-chat/issues/152) ([f5d21f4](https://github.com/lobehub/lobe-chat/commit/f5d21f4))

</details>

<div align="right">

[![](https://img.shields.io/badge/-BACK_TO_TOP-151515?style=flat-square)](#readme-top)

</div>

## [Version 0.81.0](https://github.com/lobehub/lobe-chat/compare/v0.80.2...v0.81.0)

<sup>Released on **2023-09-27**</sup>

#### ✨ Features

- **misc**: Add several analytics sdk.

<br/>

<details>
<summary><kbd>Improvements and Fixes</kbd></summary>

#### What's improved

- **misc**: Add several analytics sdk, closes [#244](https://github.com/lobehub/lobe-chat/issues/244) ([65c6c93](https://github.com/lobehub/lobe-chat/commit/65c6c93))

</details>

<div align="right">

[![](https://img.shields.io/badge/-BACK_TO_TOP-151515?style=flat-square)](#readme-top)

</div>

### [Version 0.80.2](https://github.com/lobehub/lobe-chat/compare/v0.80.1...v0.80.2)

<sup>Released on **2023-09-27**</sup>

#### 💄 Styles

- **misc**: Switch Modal components to @lobehub/ui.

<br/>

<details>
<summary><kbd>Improvements and Fixes</kbd></summary>

#### Styles

- **misc**: Switch Modal components to @lobehub/ui ([d056015](https://github.com/lobehub/lobe-chat/commit/d056015))

</details>

<div align="right">

[![](https://img.shields.io/badge/-BACK_TO_TOP-151515?style=flat-square)](#readme-top)

</div>

### [Version 0.80.1](https://github.com/lobehub/lobe-chat/compare/v0.80.0...v0.80.1)

<sup>Released on **2023-09-27**</sup>

#### 💄 Styles

- **misc**: Fix conversation mobile viewarea.

<br/>

<details>
<summary><kbd>Improvements and Fixes</kbd></summary>

#### Styles

- **misc**: Fix conversation mobile viewarea ([6668e11](https://github.com/lobehub/lobe-chat/commit/6668e11))

</details>

<div align="right">

[![](https://img.shields.io/badge/-BACK_TO_TOP-151515?style=flat-square)](#readme-top)

</div>

## [Version 0.80.0](https://github.com/lobehub/lobe-chat/compare/v0.79.8...v0.80.0)

<sup>Released on **2023-09-27**</sup>

#### ✨ Features

- **misc**: Improve user experience and ensure consistency.

<br/>

<details>
<summary><kbd>Improvements and Fixes</kbd></summary>

#### What's improved

- **misc**: Improve user experience and ensure consistency ([abba584](https://github.com/lobehub/lobe-chat/commit/abba584))

</details>

<div align="right">

[![](https://img.shields.io/badge/-BACK_TO_TOP-151515?style=flat-square)](#readme-top)

</div>

### [Version 0.79.8](https://github.com/lobehub/lobe-chat/compare/v0.79.7...v0.79.8)

<sup>Released on **2023-09-27**</sup>

#### 💄 Styles

- **misc**: Fix safeare in mobile.

<br/>

<details>
<summary><kbd>Improvements and Fixes</kbd></summary>

#### Styles

- **misc**: Fix safeare in mobile ([2adfb04](https://github.com/lobehub/lobe-chat/commit/2adfb04))

</details>

<div align="right">

[![](https://img.shields.io/badge/-BACK_TO_TOP-151515?style=flat-square)](#readme-top)

</div>

### [Version 0.79.7](https://github.com/lobehub/lobe-chat/compare/v0.79.6...v0.79.7)

<sup>Released on **2023-09-27**</sup>

#### ♻ Code Refactoring

- **misc**: Use hook to check PWA env.

<br/>

<details>
<summary><kbd>Improvements and Fixes</kbd></summary>

#### Code refactoring

- **misc**: Use hook to check PWA env ([b4234db](https://github.com/lobehub/lobe-chat/commit/b4234db))

</details>

<div align="right">

[![](https://img.shields.io/badge/-BACK_TO_TOP-151515?style=flat-square)](#readme-top)

</div>

### [Version 0.79.6](https://github.com/lobehub/lobe-chat/compare/v0.79.5...v0.79.6)

<sup>Released on **2023-09-27**</sup>

#### 💄 Styles

- **misc**: Optmize PWA style and scroll effect.

<br/>

<details>
<summary><kbd>Improvements and Fixes</kbd></summary>

#### Styles

- **misc**: Optmize PWA style and scroll effect ([0ae05b8](https://github.com/lobehub/lobe-chat/commit/0ae05b8))

</details>

<div align="right">

[![](https://img.shields.io/badge/-BACK_TO_TOP-151515?style=flat-square)](#readme-top)

</div>

### [Version 0.79.5](https://github.com/lobehub/lobe-chat/compare/v0.79.4...v0.79.5)

<sup>Released on **2023-09-26**</sup>

#### 🐛 Bug Fixes

- **misc**: Fix URI error.

<br/>

<details>
<summary><kbd>Improvements and Fixes</kbd></summary>

#### What's fixed

- **misc**: Fix URI error ([282a0c8](https://github.com/lobehub/lobe-chat/commit/282a0c8))

</details>

<div align="right">

[![](https://img.shields.io/badge/-BACK_TO_TOP-151515?style=flat-square)](#readme-top)

</div>

### [Version 0.79.4](https://github.com/lobehub/lobe-chat/compare/v0.79.3...v0.79.4)

<sup>Released on **2023-09-26**</sup>

#### ♻ Code Refactoring

- **misc**: Move dir from page to app and remove .page suffix.

<br/>

<details>
<summary><kbd>Improvements and Fixes</kbd></summary>

#### Code refactoring

- **misc**: Move dir from page to app and remove .page suffix, closes [#236](https://github.com/lobehub/lobe-chat/issues/236) ([2907303](https://github.com/lobehub/lobe-chat/commit/2907303))

</details>

<div align="right">

[![](https://img.shields.io/badge/-BACK_TO_TOP-151515?style=flat-square)](#readme-top)

</div>

### [Version 0.79.3](https://github.com/lobehub/lobe-chat/compare/v0.79.2...v0.79.3)

<sup>Released on **2023-09-25**</sup>

#### 💄 Styles

- **meta**: Update meta image.

<br/>

<details>
<summary><kbd>Improvements and Fixes</kbd></summary>

#### Styles

- **meta**: Update meta image, closes [#66](https://github.com/lobehub/lobe-chat/issues/66) ([a71ffff](https://github.com/lobehub/lobe-chat/commit/a71ffff))

</details>

<div align="right">

[![](https://img.shields.io/badge/-BACK_TO_TOP-151515?style=flat-square)](#readme-top)

</div>

### [Version 0.79.2](https://github.com/lobehub/lobe-chat/compare/v0.79.1...v0.79.2)

<sup>Released on **2023-09-25**</sup>

#### 💄 Styles

- **meta**: Fix and add metadata.

<br/>

<details>
<summary><kbd>Improvements and Fixes</kbd></summary>

#### Styles

- **meta**: Fix and add metadata ([c872522](https://github.com/lobehub/lobe-chat/commit/c872522))

</details>

<div align="right">

[![](https://img.shields.io/badge/-BACK_TO_TOP-151515?style=flat-square)](#readme-top)

</div>

### [Version 0.79.1](https://github.com/lobehub/lobe-chat/compare/v0.79.0...v0.79.1)

<sup>Released on **2023-09-25**</sup>

#### ♻ Code Refactoring

- **migration**: Next.js app router.

<br/>

<details>
<summary><kbd>Improvements and Fixes</kbd></summary>

#### Code refactoring

- **migration**: Next.js app router, closes [#220](https://github.com/lobehub/lobe-chat/issues/220) ([bb8085e](https://github.com/lobehub/lobe-chat/commit/bb8085e))

</details>

<div align="right">

[![](https://img.shields.io/badge/-BACK_TO_TOP-151515?style=flat-square)](#readme-top)

</div>

## [Version 0.79.0](https://github.com/lobehub/lobe-chat/compare/v0.78.1...v0.79.0)

<sup>Released on **2023-09-25**</sup>

#### ✨ Features

- **conversation**: Add history range divider.

<br/>

<details>
<summary><kbd>Improvements and Fixes</kbd></summary>

#### What's improved

- **conversation**: Add history range divider, closes [#118](https://github.com/lobehub/lobe-chat/issues/118) ([92d2c96](https://github.com/lobehub/lobe-chat/commit/92d2c96))

</details>

<div align="right">

[![](https://img.shields.io/badge/-BACK_TO_TOP-151515?style=flat-square)](#readme-top)

</div>

### [Version 0.78.1](https://github.com/lobehub/lobe-chat/compare/v0.78.0...v0.78.1)

<sup>Released on **2023-09-21**</sup>

#### 💄 Styles

- **misc**: Show topic tooltip on left side.

<br/>

<details>
<summary><kbd>Improvements and Fixes</kbd></summary>

#### Styles

- **misc**: Show topic tooltip on left side ([f686fd2](https://github.com/lobehub/lobe-chat/commit/f686fd2))

</details>

<div align="right">

[![](https://img.shields.io/badge/-BACK_TO_TOP-151515?style=flat-square)](#readme-top)

</div>

## [Version 0.78.0](https://github.com/lobehub/lobe-chat/compare/v0.77.2...v0.78.0)

<sup>Released on **2023-09-17**</sup>

#### ✨ Features

- **misc**: Auto create topic when chatting.

<br/>

<details>
<summary><kbd>Improvements and Fixes</kbd></summary>

#### What's improved

- **misc**: Auto create topic when chatting, closes [#203](https://github.com/lobehub/lobe-chat/issues/203) ([f952792](https://github.com/lobehub/lobe-chat/commit/f952792))

</details>

<div align="right">

[![](https://img.shields.io/badge/-BACK_TO_TOP-151515?style=flat-square)](#readme-top)

</div>

### [Version 0.77.2](https://github.com/lobehub/lobe-chat/compare/v0.77.1...v0.77.2)

<sup>Released on **2023-09-15**</sup>

#### 🐛 Bug Fixes

- **settings**: Fix settings route.

<br/>

<details>
<summary><kbd>Improvements and Fixes</kbd></summary>

#### What's fixed

- **settings**: Fix settings route, closes [#195](https://github.com/lobehub/lobe-chat/issues/195) ([1b7d84e](https://github.com/lobehub/lobe-chat/commit/1b7d84e))

</details>

<div align="right">

[![](https://img.shields.io/badge/-BACK_TO_TOP-151515?style=flat-square)](#readme-top)

</div>

### [Version 0.77.1](https://github.com/lobehub/lobe-chat/compare/v0.77.0...v0.77.1)

<sup>Released on **2023-09-14**</sup>

#### 🐛 Bug Fixes

- **misc**: Fix lint.

<br/>

<details>
<summary><kbd>Improvements and Fixes</kbd></summary>

#### What's fixed

- **misc**: Fix lint ([9f4f9d7](https://github.com/lobehub/lobe-chat/commit/9f4f9d7))

</details>

<div align="right">

[![](https://img.shields.io/badge/-BACK_TO_TOP-151515?style=flat-square)](#readme-top)

</div>

## [Version 0.77.0](https://github.com/lobehub/lobe-chat/compare/v0.76.2...v0.77.0)

<sup>Released on **2023-09-14**</sup>

#### ✨ Features

- **misc**: Update localization files and add translations for different languages.

<br/>

<details>
<summary><kbd>Improvements and Fixes</kbd></summary>

#### What's improved

- **misc**: Update localization files and add translations for different languages ([0157f92](https://github.com/lobehub/lobe-chat/commit/0157f92))

</details>

<div align="right">

[![](https://img.shields.io/badge/-BACK_TO_TOP-151515?style=flat-square)](#readme-top)

</div>

### [Version 0.76.2](https://github.com/lobehub/lobe-chat/compare/v0.76.1...v0.76.2)

<sup>Released on **2023-09-11**</sup>

#### 🐛 Bug Fixes

- **misc**: Fix client config.

<br/>

<details>
<summary><kbd>Improvements and Fixes</kbd></summary>

#### What's fixed

- **misc**: Fix client config ([d62f1b3](https://github.com/lobehub/lobe-chat/commit/d62f1b3))

</details>

<div align="right">

[![](https://img.shields.io/badge/-BACK_TO_TOP-151515?style=flat-square)](#readme-top)

</div>

### [Version 0.76.1](https://github.com/lobehub/lobe-chat/compare/v0.76.0...v0.76.1)

<sup>Released on **2023-09-11**</sup>

#### 🐛 Bug Fixes

- **misc**: Fix save topic button.

<br/>

<details>
<summary><kbd>Improvements and Fixes</kbd></summary>

#### What's fixed

- **misc**: Fix save topic button ([871905f](https://github.com/lobehub/lobe-chat/commit/871905f))

</details>

<div align="right">

[![](https://img.shields.io/badge/-BACK_TO_TOP-151515?style=flat-square)](#readme-top)

</div>

## [Version 0.76.0](https://github.com/lobehub/lobe-chat/compare/v0.75.0...v0.76.0)

<sup>Released on **2023-09-11**</sup>

#### ✨ Features

- **misc**: Support Azure OpenAI Deploy env.

<br/>

<details>
<summary><kbd>Improvements and Fixes</kbd></summary>

#### What's improved

- **misc**: Support Azure OpenAI Deploy env, closes [#183](https://github.com/lobehub/lobe-chat/issues/183) ([bda6732](https://github.com/lobehub/lobe-chat/commit/bda6732))

</details>

<div align="right">

[![](https://img.shields.io/badge/-BACK_TO_TOP-151515?style=flat-square)](#readme-top)

</div>

## [Version 0.75.0](https://github.com/lobehub/lobe-chat/compare/v0.74.0...v0.75.0)

<sup>Released on **2023-09-11**</sup>

#### ♻ Code Refactoring

- **misc**: Fefactor index url fetch.

#### ✨ Features

- **market**: Add prompt token count.
- **misc**: Add agents market and improve UI components, Add and refactor components for chat input feature, Add functions for generating and analyzing JSON files, generating resource files and table of contents, and formatting console output, Add new settings for Azure OpenAI and OpenAI in locales files, Add new string, create AgentModal component, implement GridCardItem and Loading components, import AgentModal, Add SideBar component, new actions, and update market store state and selectors, Add translations and new setting to "setting.json", Improve functionality and user interface of market page, Modify market features components and update CSS styles, support add agent to chat.

#### 🐛 Bug Fixes

- **misc**: Fix fetcher, Fix market sidebar scroll and add i18n.

#### 💄 Styles

- **misc**: Update loading style and compatible with unknown agent identifier.

<br/>

<details>
<summary><kbd>Improvements and Fixes</kbd></summary>

#### Code refactoring

- **misc**: Fefactor index url fetch ([257584b](https://github.com/lobehub/lobe-chat/commit/257584b))

#### What's improved

- **market**: Add prompt token count ([16221a7](https://github.com/lobehub/lobe-chat/commit/16221a7))
- **misc**: Add agents market and improve UI components ([116c136](https://github.com/lobehub/lobe-chat/commit/116c136))
- **misc**: Add and refactor components for chat input feature ([f1ac9fe](https://github.com/lobehub/lobe-chat/commit/f1ac9fe))
- **misc**: Add functions for generating and analyzing JSON files, generating resource files and table of contents, and formatting console output ([d7c2e74](https://github.com/lobehub/lobe-chat/commit/d7c2e74))
- **misc**: Add new settings for Azure OpenAI and OpenAI in locales files ([e9e25b5](https://github.com/lobehub/lobe-chat/commit/e9e25b5))
- **misc**: Add new string, create AgentModal component, implement GridCardItem and Loading components, import AgentModal ([2a0e59f](https://github.com/lobehub/lobe-chat/commit/2a0e59f))
- **misc**: Add SideBar component, new actions, and update market store state and selectors ([8f6cfda](https://github.com/lobehub/lobe-chat/commit/8f6cfda))
- **misc**: Add translations and new setting to "setting.json" ([aca3822](https://github.com/lobehub/lobe-chat/commit/aca3822))
- **misc**: Improve functionality and user interface of market page ([1d465d6](https://github.com/lobehub/lobe-chat/commit/1d465d6))
- **misc**: Modify market features components and update CSS styles ([97e4179](https://github.com/lobehub/lobe-chat/commit/97e4179))
- **misc**: Support add agent to chat ([3b930c4](https://github.com/lobehub/lobe-chat/commit/3b930c4))

#### What's fixed

- **misc**: Fix fetcher ([171b2da](https://github.com/lobehub/lobe-chat/commit/171b2da))
- **misc**: Fix market sidebar scroll and add i18n ([9c897d2](https://github.com/lobehub/lobe-chat/commit/9c897d2))

#### Styles

- **misc**: Update loading style and compatible with unknown agent identifier ([2e2231d](https://github.com/lobehub/lobe-chat/commit/2e2231d))

</details>

<div align="right">

[![](https://img.shields.io/badge/-BACK_TO_TOP-151515?style=flat-square)](#readme-top)

</div>

## [Version 0.74.0](https://github.com/lobehub/lobe-chat/compare/v0.73.0...v0.74.0)

<sup>Released on **2023-09-11**</sup>

#### ✨ Features

- **misc**: Add russian localy, Update Russian and English localy (LLM tab).

<br/>

<details>
<summary><kbd>Improvements and Fixes</kbd></summary>

#### What's improved

- **misc**: Add russian localy ([7b67c9f](https://github.com/lobehub/lobe-chat/commit/7b67c9f))
- **misc**: Update Russian and English localy (LLM tab) ([3b23e70](https://github.com/lobehub/lobe-chat/commit/3b23e70))

</details>

<div align="right">

[![](https://img.shields.io/badge/-BACK_TO_TOP-151515?style=flat-square)](#readme-top)

</div>

## [Version 0.73.0](https://github.com/lobehub/lobe-chat/compare/v0.72.4...v0.73.0)

<sup>Released on **2023-09-10**</sup>

#### ✨ Features

- **misc**: Support Azure OpenAI.

<br/>

<details>
<summary><kbd>Improvements and Fixes</kbd></summary>

#### What's improved

- **misc**: Support Azure OpenAI, closes [#177](https://github.com/lobehub/lobe-chat/issues/177) ([f0c9532](https://github.com/lobehub/lobe-chat/commit/f0c9532))

</details>

<div align="right">

[![](https://img.shields.io/badge/-BACK_TO_TOP-151515?style=flat-square)](#readme-top)

</div>

### [Version 0.72.4](https://github.com/lobehub/lobe-chat/compare/v0.72.3...v0.72.4)

<sup>Released on **2023-09-10**</sup>

#### 🐛 Bug Fixes

- **misc**: Use en-US when no suit lang with plugin index.

<br/>

<details>
<summary><kbd>Improvements and Fixes</kbd></summary>

#### What's fixed

- **misc**: Use en-US when no suit lang with plugin index ([4e9668d](https://github.com/lobehub/lobe-chat/commit/4e9668d))

</details>

<div align="right">

[![](https://img.shields.io/badge/-BACK_TO_TOP-151515?style=flat-square)](#readme-top)

</div>

### [Version 0.72.3](https://github.com/lobehub/lobe-chat/compare/v0.72.2...v0.72.3)

<sup>Released on **2023-09-09**</sup>

#### 🐛 Bug Fixes

- **misc**: Fix sessionList double click on mobile.

<br/>

<details>
<summary><kbd>Improvements and Fixes</kbd></summary>

#### What's fixed

- **misc**: Fix sessionList double click on mobile, closes [#169](https://github.com/lobehub/lobe-chat/issues/169) ([3ea2bce](https://github.com/lobehub/lobe-chat/commit/3ea2bce))

</details>

<div align="right">

[![](https://img.shields.io/badge/-BACK_TO_TOP-151515?style=flat-square)](#readme-top)

</div>

### [Version 0.72.2](https://github.com/lobehub/lobe-chat/compare/v0.72.1...v0.72.2)

<sup>Released on **2023-09-09**</sup>

#### 🐛 Bug Fixes

- **misc**: Fix mobile switch when session selected.

<br/>

<details>
<summary><kbd>Improvements and Fixes</kbd></summary>

#### What's fixed

- **misc**: Fix mobile switch when session selected, closes [#167](https://github.com/lobehub/lobe-chat/issues/167) ([40d8a11](https://github.com/lobehub/lobe-chat/commit/40d8a11))

</details>

<div align="right">

[![](https://img.shields.io/badge/-BACK_TO_TOP-151515?style=flat-square)](#readme-top)

</div>

### [Version 0.72.1](https://github.com/lobehub/lobe-chat/compare/v0.72.0...v0.72.1)

<sup>Released on **2023-09-09**</sup>

#### 🐛 Bug Fixes

- **misc**: 修正异步水合造成的初始状态不稳定的问题.

<br/>

<details>
<summary><kbd>Improvements and Fixes</kbd></summary>

#### What's fixed

- **misc**: 修正异步水合造成的初始状态不稳定的问题 ([2208f8a](https://github.com/lobehub/lobe-chat/commit/2208f8a))

</details>

<div align="right">

[![](https://img.shields.io/badge/-BACK_TO_TOP-151515?style=flat-square)](#readme-top)

</div>

## [Version 0.72.0](https://github.com/lobehub/lobe-chat/compare/v0.71.1...v0.72.0)

<sup>Released on **2023-09-09**</sup>

#### ✨ Features

- **misc**: Add plugin market Setting Modal, 支持快速刷新与预览 manifest, 适配插件 i18n 方案.

#### 🐛 Bug Fixes

- **misc**: 修正删除插件时错误开启的问题.

#### 💄 Styles

- **misc**: 优化 manifest 预览的尺寸.

<br/>

<details>
<summary><kbd>Improvements and Fixes</kbd></summary>

#### What's improved

- **misc**: Add plugin market Setting Modal ([a0603a9](https://github.com/lobehub/lobe-chat/commit/a0603a9))
- **misc**: 支持快速刷新与预览 manifest, closes [#150](https://github.com/lobehub/lobe-chat/issues/150) ([5bd2eb0](https://github.com/lobehub/lobe-chat/commit/5bd2eb0))
- **misc**: 适配插件 i18n 方案 ([8709ab3](https://github.com/lobehub/lobe-chat/commit/8709ab3))

#### What's fixed

- **misc**: 修正删除插件时错误开启的问题 ([0e35c18](https://github.com/lobehub/lobe-chat/commit/0e35c18))

#### Styles

- **misc**: 优化 manifest 预览的尺寸 ([27f8d6d](https://github.com/lobehub/lobe-chat/commit/27f8d6d))

</details>

<div align="right">

[![](https://img.shields.io/badge/-BACK_TO_TOP-151515?style=flat-square)](#readme-top)

</div>

### [Version 0.71.1](https://github.com/lobehub/lobe-chat/compare/v0.71.0...v0.71.1)

<sup>Released on **2023-09-09**</sup>

#### 🐛 Bug Fixes

- **misc**: Fix mobile route.

<br/>

<details>
<summary><kbd>Improvements and Fixes</kbd></summary>

#### What's fixed

- **misc**: Fix mobile route, closes [#165](https://github.com/lobehub/lobe-chat/issues/165) ([d5e03b6](https://github.com/lobehub/lobe-chat/commit/d5e03b6))

</details>

<div align="right">

[![](https://img.shields.io/badge/-BACK_TO_TOP-151515?style=flat-square)](#readme-top)

</div>

## [Version 0.71.0](https://github.com/lobehub/lobe-chat/compare/v0.70.4...v0.71.0)

<sup>Released on **2023-09-09**</sup>

#### ✨ Features

- **misc**: Migrate localStorage to indexedDB.

<br/>

<details>
<summary><kbd>Improvements and Fixes</kbd></summary>

#### What's improved

- **misc**: Migrate localStorage to indexedDB, closes [#160](https://github.com/lobehub/lobe-chat/issues/160) ([7f96deb](https://github.com/lobehub/lobe-chat/commit/7f96deb))

</details>

<div align="right">

[![](https://img.shields.io/badge/-BACK_TO_TOP-151515?style=flat-square)](#readme-top)

</div>

### [Version 0.70.4](https://github.com/lobehub/lobe-chat/compare/v0.70.3...v0.70.4)

<sup>Released on **2023-09-09**</sup>

#### 🐛 Bug Fixes

- **misc**: Fix route.

<br/>

<details>
<summary><kbd>Improvements and Fixes</kbd></summary>

#### What's fixed

- **misc**: Fix route ([2d1e8d6](https://github.com/lobehub/lobe-chat/commit/2d1e8d6))

</details>

<div align="right">

[![](https://img.shields.io/badge/-BACK_TO_TOP-151515?style=flat-square)](#readme-top)

</div>

### [Version 0.70.3](https://github.com/lobehub/lobe-chat/compare/v0.70.2...v0.70.3)

<sup>Released on **2023-09-09**</sup>

#### 💄 Styles

- **misc**: Better mobile style.

<br/>

<details>
<summary><kbd>Improvements and Fixes</kbd></summary>

#### Styles

- **misc**: Better mobile style ([776c407](https://github.com/lobehub/lobe-chat/commit/776c407))

</details>

<div align="right">

[![](https://img.shields.io/badge/-BACK_TO_TOP-151515?style=flat-square)](#readme-top)

</div>

### [Version 0.70.2](https://github.com/lobehub/lobe-chat/compare/v0.70.1...v0.70.2)

<sup>Released on **2023-09-08**</sup>

#### 🐛 Bug Fixes

- **misc**: 修正移动端路由问题.

<br/>

<details>
<summary><kbd>Improvements and Fixes</kbd></summary>

#### What's fixed

- **misc**: 修正移动端路由问题 ([ae3d2f4](https://github.com/lobehub/lobe-chat/commit/ae3d2f4))

</details>

<div align="right">

[![](https://img.shields.io/badge/-BACK_TO_TOP-151515?style=flat-square)](#readme-top)

</div>

### [Version 0.70.1](https://github.com/lobehub/lobe-chat/compare/v0.70.0...v0.70.1)

<sup>Released on **2023-09-08**</sup>

#### ♻ Code Refactoring

- **misc**: Refactor settingsSelectors to globalSelectors.

<br/>

<details>
<summary><kbd>Improvements and Fixes</kbd></summary>

#### Code refactoring

- **misc**: Refactor settingsSelectors to globalSelectors ([38917e8](https://github.com/lobehub/lobe-chat/commit/38917e8))

</details>

<div align="right">

[![](https://img.shields.io/badge/-BACK_TO_TOP-151515?style=flat-square)](#readme-top)

</div>

## [Version 0.70.0](https://github.com/lobehub/lobe-chat/compare/v0.69.1...v0.70.0)

<sup>Released on **2023-09-08**</sup>

#### ✨ Features

- **misc**: Refactor to url state.

<br/>

<details>
<summary><kbd>Improvements and Fixes</kbd></summary>

#### What's improved

- **misc**: Refactor to url state, closes [#157](https://github.com/lobehub/lobe-chat/issues/157) ([2efac2b](https://github.com/lobehub/lobe-chat/commit/2efac2b))

</details>

<div align="right">

[![](https://img.shields.io/badge/-BACK_TO_TOP-151515?style=flat-square)](#readme-top)

</div>

### [Version 0.69.1](https://github.com/lobehub/lobe-chat/compare/v0.69.0...v0.69.1)

<sup>Released on **2023-09-06**</sup>

#### ♻ Code Refactoring

- **misc**: Mirgrate openai-edge to openai.

<br/>

<details>
<summary><kbd>Improvements and Fixes</kbd></summary>

#### Code refactoring

- **misc**: Mirgrate openai-edge to openai, closes [#145](https://github.com/lobehub/lobe-chat/issues/145) ([75ee574](https://github.com/lobehub/lobe-chat/commit/75ee574))

</details>

<div align="right">

[![](https://img.shields.io/badge/-BACK_TO_TOP-151515?style=flat-square)](#readme-top)

</div>

## [Version 0.69.0](https://github.com/lobehub/lobe-chat/compare/v0.68.1...v0.69.0)

<sup>Released on **2023-09-06**</sup>

#### ✨ Features

- **misc**: Add new import statement for "Flexbox" component in "Empty" component.

<br/>

<details>
<summary><kbd>Improvements and Fixes</kbd></summary>

#### What's improved

- **misc**: Add new import statement for "Flexbox" component in "Empty" component ([68db626](https://github.com/lobehub/lobe-chat/commit/68db626))

</details>

<div align="right">

[![](https://img.shields.io/badge/-BACK_TO_TOP-151515?style=flat-square)](#readme-top)

</div>

### [Version 0.68.1](https://github.com/lobehub/lobe-chat/compare/v0.68.0...v0.68.1)

<sup>Released on **2023-09-03**</sup>

#### 🐛 Bug Fixes

- **misc**: 修正数组合并逻辑，修正被移除插件无法看到的问题.

<br/>

<details>
<summary><kbd>Improvements and Fixes</kbd></summary>

#### What's fixed

- **misc**: 修正数组合并逻辑 ([e36e621](https://github.com/lobehub/lobe-chat/commit/e36e621))
- **misc**: 修正被移除插件无法看到的问题 ([c17eb56](https://github.com/lobehub/lobe-chat/commit/c17eb56))

</details>

<div align="right">

[![](https://img.shields.io/badge/-BACK_TO_TOP-151515?style=flat-square)](#readme-top)

</div>

## [Version 0.68.0](https://github.com/lobehub/lobe-chat/compare/v0.67.0...v0.68.0)

<sup>Released on **2023-09-03**</sup>

#### ✨ Features

- **misc**: Plugin default use iframe render.

<br/>

<details>
<summary><kbd>Improvements and Fixes</kbd></summary>

#### What's improved

- **misc**: Plugin default use iframe render, closes [#141](https://github.com/lobehub/lobe-chat/issues/141) ([35a3a16](https://github.com/lobehub/lobe-chat/commit/35a3a16))

</details>

<div align="right">

[![](https://img.shields.io/badge/-BACK_TO_TOP-151515?style=flat-square)](#readme-top)

</div>

## [Version 0.67.0](https://github.com/lobehub/lobe-chat/compare/v0.66.0...v0.67.0)

<sup>Released on **2023-09-02**</sup>

#### ♻ Code Refactoring

- **plugin**: 重构 plugin Store 组织结构，便于开发与迭代维护.

#### ✨ Features

- **plugin-dev**: 优化 manifest 报错原因提示，并支持 id 从 manifest 自动获取.

#### 🐛 Bug Fixes

- **plugin-dev**: 修正编辑模式下预览展示问题和 id 重复校验问题.
- **plugin**: 修正开启插件后会话无效的问题.

<br/>

<details>
<summary><kbd>Improvements and Fixes</kbd></summary>

#### Code refactoring

- **plugin**: 重构 plugin Store 组织结构，便于开发与迭代维护 ([ec527cb](https://github.com/lobehub/lobe-chat/commit/ec527cb))

#### What's improved

- **plugin-dev**: 优化 manifest 报错原因提示，并支持 id 从 manifest 自动获取 ([7f0787d](https://github.com/lobehub/lobe-chat/commit/7f0787d))

#### What's fixed

- **plugin-dev**: 修正编辑模式下预览展示问题和 id 重复校验问题 ([17c39ef](https://github.com/lobehub/lobe-chat/commit/17c39ef))
- **plugin**: 修正开启插件后会话无效的问题 ([82e3beb](https://github.com/lobehub/lobe-chat/commit/82e3beb))

</details>

<div align="right">

[![](https://img.shields.io/badge/-BACK_TO_TOP-151515?style=flat-square)](#readme-top)

</div>

## [Version 0.66.0](https://github.com/lobehub/lobe-chat/compare/v0.65.1...v0.66.0)

<sup>Released on **2023-09-02**</sup>

#### ✨ Features

- **misc**: Add russian localy.

<br/>

<details>
<summary><kbd>Improvements and Fixes</kbd></summary>

#### What's improved

- **misc**: Add russian localy, closes [#137](https://github.com/lobehub/lobe-chat/issues/137) ([785d50f](https://github.com/lobehub/lobe-chat/commit/785d50f))

</details>

<div align="right">

[![](https://img.shields.io/badge/-BACK_TO_TOP-151515?style=flat-square)](#readme-top)

</div>

### [Version 0.65.1](https://github.com/lobehub/lobe-chat/compare/v0.65.0...v0.65.1)

<sup>Released on **2023-09-01**</sup>

#### 🐛 Bug Fixes

- **misc**: 修正 defaultAgent 无法正常变更的问题.

<br/>

<details>
<summary><kbd>Improvements and Fixes</kbd></summary>

#### What's fixed

- **misc**: 修正 defaultAgent 无法正常变更的问题 ([788d94b](https://github.com/lobehub/lobe-chat/commit/788d94b))

</details>

<div align="right">

[![](https://img.shields.io/badge/-BACK_TO_TOP-151515?style=flat-square)](#readme-top)

</div>

## [Version 0.65.0](https://github.com/lobehub/lobe-chat/compare/v0.64.1...v0.65.0)

<sup>Released on **2023-08-29**</sup>

#### ✨ Features

- **misc**: 支持本地插件自定义 gateway.

<br/>

<details>
<summary><kbd>Improvements and Fixes</kbd></summary>

#### What's improved

- **misc**: 支持本地插件自定义 gateway, closes [#129](https://github.com/lobehub/lobe-chat/issues/129) ([770048a](https://github.com/lobehub/lobe-chat/commit/770048a))

</details>

<div align="right">

[![](https://img.shields.io/badge/-BACK_TO_TOP-151515?style=flat-square)](#readme-top)

</div>

### [Version 0.64.1](https://github.com/lobehub/lobe-chat/compare/v0.64.0...v0.64.1)

<sup>Released on **2023-08-29**</sup>

#### 💄 Styles

- **misc**: Update i18n.

<br/>

<details>
<summary><kbd>Improvements and Fixes</kbd></summary>

#### Styles

- **misc**: Update i18n, closes [#128](https://github.com/lobehub/lobe-chat/issues/128) ([3bf1509](https://github.com/lobehub/lobe-chat/commit/3bf1509))

</details>

<div align="right">

[![](https://img.shields.io/badge/-BACK_TO_TOP-151515?style=flat-square)](#readme-top)

</div>

## [Version 0.64.0](https://github.com/lobehub/lobe-chat/compare/v0.63.3...v0.64.0)

<sup>Released on **2023-08-29**</sup>

#### ♻ Code Refactoring

- **misc**: Remove no need i18n.

#### ✨ Features

- **misc**: 增加自定义插件的增删改配置功能，完善自定义插件表单的校验逻辑，支持本地插件侧的请求与错误呈现，新增插件配置 Dev 弹窗，绑定本地插件的增删改逻辑.

<br/>

<details>
<summary><kbd>Improvements and Fixes</kbd></summary>

#### Code refactoring

- **misc**: Remove no need i18n ([808a86a](https://github.com/lobehub/lobe-chat/commit/808a86a))

#### What's improved

- **misc**: 增加自定义插件的增删改配置功能 ([faba081](https://github.com/lobehub/lobe-chat/commit/faba081))
- **misc**: 完善自定义插件表单的校验逻辑 ([4e1fd28](https://github.com/lobehub/lobe-chat/commit/4e1fd28))
- **misc**: 支持本地插件侧的请求与错误呈现 ([7e2b39a](https://github.com/lobehub/lobe-chat/commit/7e2b39a))
- **misc**: 新增插件配置 Dev 弹窗 ([20269b7](https://github.com/lobehub/lobe-chat/commit/20269b7))
- **misc**: 绑定本地插件的增删改逻辑 ([902e7ed](https://github.com/lobehub/lobe-chat/commit/902e7ed))

</details>

<div align="right">

[![](https://img.shields.io/badge/-BACK_TO_TOP-151515?style=flat-square)](#readme-top)

</div>

### [Version 0.63.3](https://github.com/lobehub/lobe-chat/compare/v0.63.2...v0.63.3)

<sup>Released on **2023-08-28**</sup>

#### ♻ Code Refactoring

- **misc**: Refactor with new market url.

<br/>

<details>
<summary><kbd>Improvements and Fixes</kbd></summary>

#### Code refactoring

- **misc**: Refactor with new market url, closes [#123](https://github.com/lobehub/lobe-chat/issues/123) ([34a88f8](https://github.com/lobehub/lobe-chat/commit/34a88f8))

</details>

<div align="right">

[![](https://img.shields.io/badge/-BACK_TO_TOP-151515?style=flat-square)](#readme-top)

</div>

### [Version 0.63.2](https://github.com/lobehub/lobe-chat/compare/v0.63.1...v0.63.2)

<sup>Released on **2023-08-27**</sup>

#### ♻ Code Refactoring

- **misc**: Refactor AgentSettings.

<br/>

<details>
<summary><kbd>Improvements and Fixes</kbd></summary>

#### Code refactoring

- **misc**: Refactor AgentSettings, closes [#121](https://github.com/lobehub/lobe-chat/issues/121) ([1f29199](https://github.com/lobehub/lobe-chat/commit/1f29199))

</details>

<div align="right">

[![](https://img.shields.io/badge/-BACK_TO_TOP-151515?style=flat-square)](#readme-top)

</div>

### [Version 0.63.1](https://github.com/lobehub/lobe-chat/compare/v0.63.0...v0.63.1)

<sup>Released on **2023-08-27**</sup>

#### ♻ Code Refactoring

- **misc**: Refactor the selectors import.

<br/>

<details>
<summary><kbd>Improvements and Fixes</kbd></summary>

#### Code refactoring

- **misc**: Refactor the selectors import, closes [#120](https://github.com/lobehub/lobe-chat/issues/120) ([6646502](https://github.com/lobehub/lobe-chat/commit/6646502))

</details>

<div align="right">

[![](https://img.shields.io/badge/-BACK_TO_TOP-151515?style=flat-square)](#readme-top)

</div>

## [Version 0.63.0](https://github.com/lobehub/lobe-chat/compare/v0.62.1...v0.63.0)

<sup>Released on **2023-08-27**</sup>

#### ✨ Features

- **misc**: support sharing to shareGPT.

<br/>

<details>
<summary><kbd>Improvements and Fixes</kbd></summary>

#### What's improved

- **misc**: support sharing to shareGPT, closes [#119](https://github.com/lobehub/lobe-chat/issues/119) ([026e9ec](https://github.com/lobehub/lobe-chat/commit/026e9ec))

</details>

<div align="right">

[![](https://img.shields.io/badge/-BACK_TO_TOP-151515?style=flat-square)](#readme-top)

</div>

### [Version 0.62.1](https://github.com/lobehub/lobe-chat/compare/v0.62.0...v0.62.1)

<sup>Released on **2023-08-26**</sup>

#### 🐛 Bug Fixes

- **misc**: Fix plugin settings error.

<br/>

<details>
<summary><kbd>Improvements and Fixes</kbd></summary>

#### What's fixed

- **misc**: Fix plugin settings error, closes [#117](https://github.com/lobehub/lobe-chat/issues/117) ([064d90e](https://github.com/lobehub/lobe-chat/commit/064d90e))

</details>

<div align="right">

[![](https://img.shields.io/badge/-BACK_TO_TOP-151515?style=flat-square)](#readme-top)

</div>

## [Version 0.62.0](https://github.com/lobehub/lobe-chat/compare/v0.61.0...v0.62.0)

<sup>Released on **2023-08-26**</sup>

#### ✨ Features

- **misc**: 支持超过 4k 的会话使用 16k 总结标题.

#### 🐛 Bug Fixes

- **misc**: Fix plugin settings error.

#### 💄 Styles

- **misc**: 优化清理会话的操作路径，优化默认角色的配置.

<br/>

<details>
<summary><kbd>Improvements and Fixes</kbd></summary>

#### What's improved

- **misc**: 支持超过 4k 的会话使用 16k 总结标题 ([5764cfb](https://github.com/lobehub/lobe-chat/commit/5764cfb))

#### What's fixed

- **misc**: Fix plugin settings error ([008c2e3](https://github.com/lobehub/lobe-chat/commit/008c2e3))

#### Styles

- **misc**: 优化清理会话的操作路径 ([6b7218e](https://github.com/lobehub/lobe-chat/commit/6b7218e))
- **misc**: 优化默认角色的配置 ([a07d7a8](https://github.com/lobehub/lobe-chat/commit/a07d7a8))

</details>

<div align="right">

[![](https://img.shields.io/badge/-BACK_TO_TOP-151515?style=flat-square)](#readme-top)

</div>

## [Version 0.61.0](https://github.com/lobehub/lobe-chat/compare/v0.60.4...v0.61.0)

<sup>Released on **2023-08-26**</sup>

#### ✨ Features

- **misc**: 新增自动滚动.

<br/>

<details>
<summary><kbd>Improvements and Fixes</kbd></summary>

#### What's improved

- **misc**: 新增自动滚动，closes [#113](https://github.com/lobehub/lobe-chat/issues/113) ([03fd161](https://github.com/lobehub/lobe-chat/commit/03fd161))

</details>

<div align="right">

[![](https://img.shields.io/badge/-BACK_TO_TOP-151515?style=flat-square)](#readme-top)

</div>

### [Version 0.60.4](https://github.com/lobehub/lobe-chat/compare/v0.60.3...v0.60.4)

<sup>Released on **2023-08-26**</sup>

#### 💄 Styles

- **misc**: 优化文案.

<br/>

<details>
<summary><kbd>Improvements and Fixes</kbd></summary>

#### Styles

- **misc**: 优化文案 ([9a1e004](https://github.com/lobehub/lobe-chat/commit/9a1e004))

</details>

<div align="right">

[![](https://img.shields.io/badge/-BACK_TO_TOP-151515?style=flat-square)](#readme-top)

</div>

### [Version 0.60.3](https://github.com/lobehub/lobe-chat/compare/v0.60.2...v0.60.3)

<sup>Released on **2023-08-26**</sup>

#### 🐛 Bug Fixes

- **misc**: Fix global state merge error.

<br/>

<details>
<summary><kbd>Improvements and Fixes</kbd></summary>

#### What's fixed

- **misc**: Fix global state merge error ([cbc2fc8](https://github.com/lobehub/lobe-chat/commit/cbc2fc8))

</details>

<div align="right">

[![](https://img.shields.io/badge/-BACK_TO_TOP-151515?style=flat-square)](#readme-top)

</div>

### [Version 0.60.2](https://github.com/lobehub/lobe-chat/compare/v0.60.1...v0.60.2)

<sup>Released on **2023-08-26**</sup>

#### 🐛 Bug Fixes

- **misc**: Fix fetch plugin header error.

<br/>

<details>
<summary><kbd>Improvements and Fixes</kbd></summary>

#### What's fixed

- **misc**: Fix fetch plugin header error ([fa4a0e1](https://github.com/lobehub/lobe-chat/commit/fa4a0e1))

</details>

<div align="right">

[![](https://img.shields.io/badge/-BACK_TO_TOP-151515?style=flat-square)](#readme-top)

</div>

### [Version 0.60.1](https://github.com/lobehub/lobe-chat/compare/v0.60.0...v0.60.1)

<sup>Released on **2023-08-26**</sup>

#### 🐛 Bug Fixes

- **misc**: Fix settings storage error.

<br/>

<details>
<summary><kbd>Improvements and Fixes</kbd></summary>

#### What's fixed

- **misc**: Fix settings storage error ([57d7eb1](https://github.com/lobehub/lobe-chat/commit/57d7eb1))

</details>

<div align="right">

[![](https://img.shields.io/badge/-BACK_TO_TOP-151515?style=flat-square)](#readme-top)

</div>

## [Version 0.60.0](https://github.com/lobehub/lobe-chat/compare/v0.59.0...v0.60.0)

<sup>Released on **2023-08-26**</sup>

#### ♻ Code Refactoring

- **misc**: Refactor with new market index url.

#### ✨ Features

- **misc**: 支持插件 manifest 加载失败后重试.

<br/>

<details>
<summary><kbd>Improvements and Fixes</kbd></summary>

#### Code refactoring

- **misc**: Refactor with new market index url ([d2834b7](https://github.com/lobehub/lobe-chat/commit/d2834b7))

#### What's improved

- **misc**: 支持插件 manifest 加载失败后重试 ([f36378e](https://github.com/lobehub/lobe-chat/commit/f36378e))

</details>

<div align="right">

[![](https://img.shields.io/badge/-BACK_TO_TOP-151515?style=flat-square)](#readme-top)

</div>

## [Version 0.59.0](https://github.com/lobehub/lobe-chat/compare/v0.58.0...v0.59.0)

<sup>Released on **2023-08-26**</sup>

#### ✨ Features

- **misc**: 支持展示插件插件状态，支持插件 i18n 模式展示.

<br/>

<details>
<summary><kbd>Improvements and Fixes</kbd></summary>

#### What's improved

- **misc**: 支持展示插件插件状态 ([7e916ac](https://github.com/lobehub/lobe-chat/commit/7e916ac))
- **misc**: 支持插件 i18n 模式展示 ([8614734](https://github.com/lobehub/lobe-chat/commit/8614734))

</details>

<div align="right">

[![](https://img.shields.io/badge/-BACK_TO_TOP-151515?style=flat-square)](#readme-top)

</div>

## [Version 0.58.0](https://github.com/lobehub/lobe-chat/compare/v0.57.0...v0.58.0)

<sup>Released on **2023-08-26**</sup>

#### ✨ Features

- **misc**: Implement responsive design for mobile devices.

<br/>

<details>
<summary><kbd>Improvements and Fixes</kbd></summary>

#### What's improved

- **misc**: Implement responsive design for mobile devices, closes [#95](https://github.com/lobehub/lobe-chat/issues/95) ([fdb3c93](https://github.com/lobehub/lobe-chat/commit/fdb3c93))

</details>

<div align="right">

[![](https://img.shields.io/badge/-BACK_TO_TOP-151515?style=flat-square)](#readme-top)

</div>

## [Version 0.57.0](https://github.com/lobehub/lobe-chat/compare/v0.56.0...v0.57.0)

<sup>Released on **2023-08-26**</sup>

#### ♻ Code Refactoring

- **misc**: Refactor to ChatErrorType.

#### ✨ Features

- **misc**: 完善插件请求的错误处理，支持修改与记录插件的配置，支持发送插件配置信息，支持渲染 manifest 中的 settings, 支持设置不正确时进行插件的配置，新增插件请求状态的错误处理.

#### 🐛 Bug Fixes

- **misc**: 修正缓存旧数据的报错问题.

<br/>

<details>
<summary><kbd>Improvements and Fixes</kbd></summary>

#### Code refactoring

- **misc**: Refactor to ChatErrorType ([cd1a033](https://github.com/lobehub/lobe-chat/commit/cd1a033))

#### What's improved

- **misc**: 完善插件请求的错误处理 ([0698d89](https://github.com/lobehub/lobe-chat/commit/0698d89))
- **misc**: 支持修改与记录插件的配置 ([76e8237](https://github.com/lobehub/lobe-chat/commit/76e8237))
- **misc**: 支持发送插件配置信息 ([2cedc85](https://github.com/lobehub/lobe-chat/commit/2cedc85))
- **misc**: 支持渲染 manifest 中的 settings ([1185300](https://github.com/lobehub/lobe-chat/commit/1185300))
- **misc**: 支持设置不正确时进行插件的配置 ([f972481](https://github.com/lobehub/lobe-chat/commit/f972481))
- **misc**: 新增插件请求状态的错误处理 ([228002a](https://github.com/lobehub/lobe-chat/commit/228002a))

#### What's fixed

- **misc**: 修正缓存旧数据的报错问题 ([5d8008f](https://github.com/lobehub/lobe-chat/commit/5d8008f))

</details>

<div align="right">

[![](https://img.shields.io/badge/-BACK_TO_TOP-151515?style=flat-square)](#readme-top)

</div>

## [Version 0.56.0](https://github.com/lobehub/lobe-chat/compare/v0.55.1...v0.56.0)

<sup>Released on **2023-08-24**</sup>

#### ✨ Features

- **misc**: Use new plugin manifest to support plugin’s multi api.

<br/>

<details>
<summary><kbd>Improvements and Fixes</kbd></summary>

#### What's improved

- **misc**: Use new plugin manifest to support plugin’s multi api, closes [#101](https://github.com/lobehub/lobe-chat/issues/101) ([4534598](https://github.com/lobehub/lobe-chat/commit/4534598))

</details>

<div align="right">

[![](https://img.shields.io/badge/-BACK_TO_TOP-151515?style=flat-square)](#readme-top)

</div>

### [Version 0.55.1](https://github.com/lobehub/lobe-chat/compare/v0.55.0...v0.55.1)

<sup>Released on **2023-08-22**</sup>

#### ♻ Code Refactoring

- **misc**: Refactor plugin api with @lobehub/chat-plugins-gateway.

<br/>

<details>
<summary><kbd>Improvements and Fixes</kbd></summary>

#### Code refactoring

- **misc**: Refactor plugin api with @lobehub/chat-plugins-gateway, closes [#100](https://github.com/lobehub/lobe-chat/issues/100) ([b88d0db](https://github.com/lobehub/lobe-chat/commit/b88d0db))

</details>

<div align="right">

[![](https://img.shields.io/badge/-BACK_TO_TOP-151515?style=flat-square)](#readme-top)

</div>

## [Version 0.55.0](https://github.com/lobehub/lobe-chat/compare/v0.54.4...v0.55.0)

<sup>Released on **2023-08-22**</sup>

#### ♻ Code Refactoring

- **misc**: 将网关实现代码集成进 Chat 本体，抽取插件为独立 store, 重构 openai 接口调用逻辑，将插件 schema 开启关闭逻辑与接口解耦，重构插件列表获取逻辑，进而完全移除 plugins 目录.

#### ✨ Features

- **misc**: 初步完成插件市场动态加载全链路，实现插件组件的动态加载.

#### 🐛 Bug Fixes

- **misc**: Fix error, 修正无法正常开启插件的问题，修正测试，补充插件 store 的水合逻辑.

#### 💄 Styles

- **misc**: 完成插件市场 loading 态样式.

<br/>

<details>
<summary><kbd>Improvements and Fixes</kbd></summary>

#### Code refactoring

- **misc**: 将网关实现代码集成进 Chat 本体 ([17e8161](https://github.com/lobehub/lobe-chat/commit/17e8161))
- **misc**: 抽取插件为独立 store ([12b7e7d](https://github.com/lobehub/lobe-chat/commit/12b7e7d))
- **misc**: 重构 openai 接口调用逻辑，将插件 schema 开启关闭逻辑与接口解耦 ([5aa886e](https://github.com/lobehub/lobe-chat/commit/5aa886e))
- **misc**: 重构插件列表获取逻辑，进而完全移除 plugins 目录 ([10055e1](https://github.com/lobehub/lobe-chat/commit/10055e1))

#### What's improved

- **misc**: 初步完成插件市场动态加载全链路 ([bc5e40f](https://github.com/lobehub/lobe-chat/commit/bc5e40f))
- **misc**: 实现插件组件的动态加载 ([04dbab2](https://github.com/lobehub/lobe-chat/commit/04dbab2))

#### What's fixed

- **misc**: Fix error ([fbeec75](https://github.com/lobehub/lobe-chat/commit/fbeec75))
- **misc**: 修正无法正常开启插件的问题 ([b3e9090](https://github.com/lobehub/lobe-chat/commit/b3e9090))
- **misc**: 修正测试 ([001de5b](https://github.com/lobehub/lobe-chat/commit/001de5b))
- **misc**: 补充插件 store 的水合逻辑 ([bfb649b](https://github.com/lobehub/lobe-chat/commit/bfb649b))

#### Styles

- **misc**: 完成插件市场 loading 态样式 ([8009691](https://github.com/lobehub/lobe-chat/commit/8009691))

</details>

<div align="right">

[![](https://img.shields.io/badge/-BACK_TO_TOP-151515?style=flat-square)](#readme-top)

</div>

### [Version 0.54.4](https://github.com/lobehub/lobe-chat/compare/v0.54.3...v0.54.4)

<sup>Released on **2023-08-21**</sup>

#### 🐛 Bug Fixes

- **misc**: Fix not cannot change setting error.

<br/>

<details>
<summary><kbd>Improvements and Fixes</kbd></summary>

#### What's fixed

- **misc**: Fix not cannot change setting error, closes [#86](https://github.com/lobehub/lobe-chat/issues/86) ([6405c28](https://github.com/lobehub/lobe-chat/commit/6405c28))

</details>

<div align="right">

[![](https://img.shields.io/badge/-BACK_TO_TOP-151515?style=flat-square)](#readme-top)

</div>

### [Version 0.54.3](https://github.com/lobehub/lobe-chat/compare/v0.54.2...v0.54.3)

<sup>Released on **2023-08-21**</sup>

#### ♻ Code Refactoring

- **misc**: Refactor plugin request.

<br/>

<details>
<summary><kbd>Improvements and Fixes</kbd></summary>

#### Code refactoring

- **misc**: Refactor plugin request, closes [#89](https://github.com/lobehub/lobe-chat/issues/89) ([23efee3](https://github.com/lobehub/lobe-chat/commit/23efee3))

</details>

<div align="right">

[![](https://img.shields.io/badge/-BACK_TO_TOP-151515?style=flat-square)](#readme-top)

</div>

### [Version 0.54.2](https://github.com/lobehub/lobe-chat/compare/v0.54.1...v0.54.2)

<sup>Released on **2023-08-16**</sup>

#### 💄 Styles

- **misc**: 修正图片选项的样式问题.

<br/>

<details>
<summary><kbd>Improvements and Fixes</kbd></summary>

#### Styles

- **misc**: 修正图片选项的样式问题 ([5f576cb](https://github.com/lobehub/lobe-chat/commit/5f576cb))

</details>

<div align="right">

[![](https://img.shields.io/badge/-BACK_TO_TOP-151515?style=flat-square)](#readme-top)

</div>

### [Version 0.54.1](https://github.com/lobehub/lobe-chat/compare/v0.54.0...v0.54.1)

<sup>Released on **2023-08-16**</sup>

#### 🐛 Bug Fixes

- **misc**: 修正 i18n 失效的问题.

<br/>

<details>
<summary><kbd>Improvements and Fixes</kbd></summary>

#### What's fixed

- **misc**: 修正 i18n 失效的问题，closes [#80](https://github.com/lobehub/lobe-chat/issues/80) ([b8d957b](https://github.com/lobehub/lobe-chat/commit/b8d957b))

</details>

<div align="right">

[![](https://img.shields.io/badge/-BACK_TO_TOP-151515?style=flat-square)](#readme-top)

</div>

## [Version 0.54.0](https://github.com/lobehub/lobe-chat/compare/v0.53.0...v0.54.0)

<sup>Released on **2023-08-15**</sup>

#### ✨ Features

- **misc**: Add new features and improve user interface and functionality.

<br/>

<details>
<summary><kbd>Improvements and Fixes</kbd></summary>

#### What's improved

- **misc**: Add new features and improve user interface and functionality ([1543bd1](https://github.com/lobehub/lobe-chat/commit/1543bd1))

</details>

<div align="right">

[![](https://img.shields.io/badge/-BACK_TO_TOP-151515?style=flat-square)](#readme-top)

</div>

## [Version 0.53.0](https://github.com/lobehub/lobe-chat/compare/v0.52.1...v0.53.0)

<sup>Released on **2023-08-15**</sup>

#### ✨ Features

- **sidebar**: Add DraggablePanelContainer and adjust layout and styling.

<br/>

<details>
<summary><kbd>Improvements and Fixes</kbd></summary>

#### What's improved

- **sidebar**: Add DraggablePanelContainer and adjust layout and styling ([e8c384f](https://github.com/lobehub/lobe-chat/commit/e8c384f))

</details>

<div align="right">

[![](https://img.shields.io/badge/-BACK_TO_TOP-151515?style=flat-square)](#readme-top)

</div>

### [Version 0.52.1](https://github.com/lobehub/lobe-chat/compare/v0.52.0...v0.52.1)

<sup>Released on **2023-08-15**</sup>

#### ♻ Code Refactoring

- **misc**: Replace cdn.

<br/>

<details>
<summary><kbd>Improvements and Fixes</kbd></summary>

#### Code refactoring

- **misc**: Replace cdn ([2875400](https://github.com/lobehub/lobe-chat/commit/2875400))

</details>

<div align="right">

[![](https://img.shields.io/badge/-BACK_TO_TOP-151515?style=flat-square)](#readme-top)

</div>

## [Version 0.52.0](https://github.com/lobehub/lobe-chat/compare/v0.51.0...v0.52.0)

<sup>Released on **2023-08-15**</sup>

#### ✨ Features

- **misc**: Add avatar compress.

<br/>

<details>
<summary><kbd>Improvements and Fixes</kbd></summary>

#### What's improved

- **misc**: Add avatar compress ([1325b40](https://github.com/lobehub/lobe-chat/commit/1325b40))

</details>

<div align="right">

[![](https://img.shields.io/badge/-BACK_TO_TOP-151515?style=flat-square)](#readme-top)

</div>

## [Version 0.51.0](https://github.com/lobehub/lobe-chat/compare/v0.50.0...v0.51.0)

<sup>Released on **2023-08-15**</sup>

#### ✨ Features

- **misc**: Add Footer component and modify Token and index files.

<br/>

<details>
<summary><kbd>Improvements and Fixes</kbd></summary>

#### What's improved

- **misc**: Add Footer component and modify Token and index files ([41a3823](https://github.com/lobehub/lobe-chat/commit/41a3823))

</details>

<div align="right">

[![](https://img.shields.io/badge/-BACK_TO_TOP-151515?style=flat-square)](#readme-top)

</div>

## [Version 0.50.0](https://github.com/lobehub/lobe-chat/compare/v0.49.0...v0.50.0)

<sup>Released on **2023-08-15**</sup>

#### ✨ Features

- **misc**: Update messages, settings, error codes, plugin names, weather data display, and UI.

<br/>

<details>
<summary><kbd>Improvements and Fixes</kbd></summary>

#### What's improved

- **misc**: Update messages, settings, error codes, plugin names, weather data display, and UI ([a41db51](https://github.com/lobehub/lobe-chat/commit/a41db51))

</details>

<div align="right">

[![](https://img.shields.io/badge/-BACK_TO_TOP-151515?style=flat-square)](#readme-top)

</div>

## [Version 0.49.0](https://github.com/lobehub/lobe-chat/compare/v0.48.0...v0.49.0)

<sup>Released on **2023-08-15**</sup>

#### ✨ Features

- **misc**: Add `BackToBottom` to conversation, Update icons and text in various components.

<br/>

<details>
<summary><kbd>Improvements and Fixes</kbd></summary>

#### What's improved

- **misc**: Add `BackToBottom` to conversation ([1433aa9](https://github.com/lobehub/lobe-chat/commit/1433aa9))
- **misc**: Update icons and text in various components ([0e7a683](https://github.com/lobehub/lobe-chat/commit/0e7a683))

</details>

<div align="right">

[![](https://img.shields.io/badge/-BACK_TO_TOP-151515?style=flat-square)](#readme-top)

</div>

## [Version 0.48.0](https://github.com/lobehub/lobe-chat/compare/v0.47.0...v0.48.0)

<sup>Released on **2023-08-15**</sup>

#### ✨ Features

- **misc**: Import SiOpenai icon and replace 'Tag' component in chat feature.

<br/>

<details>
<summary><kbd>Improvements and Fixes</kbd></summary>

#### What's improved

- **misc**: Import SiOpenai icon and replace 'Tag' component in chat feature ([98b0352](https://github.com/lobehub/lobe-chat/commit/98b0352))

</details>

<div align="right">

[![](https://img.shields.io/badge/-BACK_TO_TOP-151515?style=flat-square)](#readme-top)

</div>

## [Version 0.47.0](https://github.com/lobehub/lobe-chat/compare/v0.46.1...v0.47.0)

<sup>Released on **2023-08-15**</sup>

#### ✨ Features

- **misc**: Add and update UI elements and agent configuration.

<br/>

<details>
<summary><kbd>Improvements and Fixes</kbd></summary>

#### What's improved

- **misc**: Add and update UI elements and agent configuration ([eb7fbee](https://github.com/lobehub/lobe-chat/commit/eb7fbee))

</details>

<div align="right">

[![](https://img.shields.io/badge/-BACK_TO_TOP-151515?style=flat-square)](#readme-top)

</div>

### [Version 0.46.1](https://github.com/lobehub/lobe-chat/compare/v0.46.0...v0.46.1)

<sup>Released on **2023-08-14**</sup>

#### 💄 Styles

- **misc**: Fix SystemRole Skeleton padding.

<br/>

<details>
<summary><kbd>Improvements and Fixes</kbd></summary>

#### Styles

- **misc**: Fix SystemRole Skeleton padding ([ce485a0](https://github.com/lobehub/lobe-chat/commit/ce485a0))

</details>

<div align="right">

[![](https://img.shields.io/badge/-BACK_TO_TOP-151515?style=flat-square)](#readme-top)

</div>

## [Version 0.46.0](https://github.com/lobehub/lobe-chat/compare/v0.45.0...v0.46.0)

<sup>Released on **2023-08-14**</sup>

#### ✨ Features

- **misc**: Update styling and functionality of AgentPrompt and EditableMessage components, 支持停止生成消息.

#### 🐛 Bug Fixes

- **misc**: Remove input highlight.

<br/>

<details>
<summary><kbd>Improvements and Fixes</kbd></summary>

#### What's improved

- **misc**: Update styling and functionality of AgentPrompt and EditableMessage components ([80b521c](https://github.com/lobehub/lobe-chat/commit/80b521c))
- **misc**: 支持停止生成消息，closes [#78](https://github.com/lobehub/lobe-chat/issues/78) ([9eeca80](https://github.com/lobehub/lobe-chat/commit/9eeca80))

#### What's fixed

- **misc**: Remove input highlight ([ad2001a](https://github.com/lobehub/lobe-chat/commit/ad2001a))

</details>

<div align="right">

[![](https://img.shields.io/badge/-BACK_TO_TOP-151515?style=flat-square)](#readme-top)

</div>

## [Version 0.45.0](https://github.com/lobehub/lobe-chat/compare/v0.44.4...v0.45.0)

<sup>Released on **2023-08-14**</sup>

#### ✨ Features

- **misc**: 优化每个角色的初始引导.

#### 💄 Styles

- **misc**: 优化初始化加载状态，等到会话加载完毕再显示内容.

<br/>

<details>
<summary><kbd>Improvements and Fixes</kbd></summary>

#### What's improved

- **misc**: 优化每个角色的初始引导，closes [#76](https://github.com/lobehub/lobe-chat/issues/76) ([8d78dc5](https://github.com/lobehub/lobe-chat/commit/8d78dc5))

#### Styles

- **misc**: 优化初始化加载状态，等到会话加载完毕再显示内容 ([cf603cb](https://github.com/lobehub/lobe-chat/commit/cf603cb))

</details>

<div align="right">

[![](https://img.shields.io/badge/-BACK_TO_TOP-151515?style=flat-square)](#readme-top)

</div>

### [Version 0.44.4](https://github.com/lobehub/lobe-chat/compare/v0.44.3...v0.44.4)

<sup>Released on **2023-08-13**</sup>

#### 💄 Styles

- **misc**: 优化 Chat Skeleton 样式，优化 Inbox 样式.

<br/>

<details>
<summary><kbd>Improvements and Fixes</kbd></summary>

#### Styles

- **misc**: 优化 Chat Skeleton 样式 ([3f83be0](https://github.com/lobehub/lobe-chat/commit/3f83be0))
- **misc**: 优化 Inbox 样式 ([924c12e](https://github.com/lobehub/lobe-chat/commit/924c12e))

</details>

<div align="right">

[![](https://img.shields.io/badge/-BACK_TO_TOP-151515?style=flat-square)](#readme-top)

</div>

### [Version 0.44.3](https://github.com/lobehub/lobe-chat/compare/v0.44.2...v0.44.3)

<sup>Released on **2023-08-13**</sup>

#### ♻ Code Refactoring

- **misc**: 重构 organizeChats 方法.

#### 🐛 Bug Fixes

- **misc**: 修正 inbox 点击重新生成会报错的问题.

#### 💄 Styles

- **misc**: 修正话题列表无法滚动的问题.

<br/>

<details>
<summary><kbd>Improvements and Fixes</kbd></summary>

#### Code refactoring

- **misc**: 重构 organizeChats 方法 ([799612e](https://github.com/lobehub/lobe-chat/commit/799612e))

#### What's fixed

- **misc**: 修正 inbox 点击重新生成会报错的问题 ([064ef56](https://github.com/lobehub/lobe-chat/commit/064ef56))

#### Styles

- **misc**: 修正话题列表无法滚动的问题 ([26772e7](https://github.com/lobehub/lobe-chat/commit/26772e7))

</details>

<div align="right">

[![](https://img.shields.io/badge/-BACK_TO_TOP-151515?style=flat-square)](#readme-top)

</div>

### [Version 0.44.2](https://github.com/lobehub/lobe-chat/compare/v0.44.1...v0.44.2)

<sup>Released on **2023-08-13**</sup>

#### 🐛 Bug Fixes

- **misc**: 修正重新生成时切分历史消息的逻辑.

<br/>

<details>
<summary><kbd>Improvements and Fixes</kbd></summary>

#### What's fixed

- **misc**: 修正重新生成时切分历史消息的逻辑，closes [#50](https://github.com/lobehub/lobe-chat/issues/50) ([de5141f](https://github.com/lobehub/lobe-chat/commit/de5141f))

</details>

<div align="right">

[![](https://img.shields.io/badge/-BACK_TO_TOP-151515?style=flat-square)](#readme-top)

</div>

### [Version 0.44.1](https://github.com/lobehub/lobe-chat/compare/v0.44.0...v0.44.1)

<sup>Released on **2023-08-12**</sup>

<br/>

<details>
<summary><kbd>Improvements and Fixes</kbd></summary>

</details>

<div align="right">

[![](https://img.shields.io/badge/-BACK_TO_TOP-151515?style=flat-square)](#readme-top)

</div>

## [Version 0.44.0](https://github.com/lobehub/lobe-chat/compare/v0.43.0...v0.44.0)

<sup>Released on **2023-08-12**</sup>

#### ♻ Code Refactoring

- **misc**: 优化 Inbox 会话的实现逻辑，将 chat 中的功能模型拆分到 features 中，重构 session 相关实现，移除循环依赖.

#### ✨ Features

- **misc**: 支持 inbox 消息导出，支持 inbox 的会话功能，新增 inbox 数据模型，新增 inbox 模块入口.

#### 💄 Styles

- **misc**: Fix Inbox defaultMessage avatar, 优化 header 的 setting 展示，优化门禁下默认的解锁方式，补充 ChatList 的 Loading 态.

<br/>

<details>
<summary><kbd>Improvements and Fixes</kbd></summary>

#### Code refactoring

- **misc**: 优化 Inbox 会话的实现逻辑 ([22cc4cf](https://github.com/lobehub/lobe-chat/commit/22cc4cf))
- **misc**: 将 chat 中的功能模型拆分到 features 中 ([e25a856](https://github.com/lobehub/lobe-chat/commit/e25a856))
- **misc**: 重构 session 相关实现，移除循环依赖 ([9acf65c](https://github.com/lobehub/lobe-chat/commit/9acf65c))

#### What's improved

- **misc**: 支持 inbox 消息导出 ([498e075](https://github.com/lobehub/lobe-chat/commit/498e075))
- **misc**: 支持 inbox 的会话功能 ([9b713b8](https://github.com/lobehub/lobe-chat/commit/9b713b8))
- **misc**: 新增 inbox 数据模型 ([91a8158](https://github.com/lobehub/lobe-chat/commit/91a8158))
- **misc**: 新增 inbox 模块入口 ([6fc8907](https://github.com/lobehub/lobe-chat/commit/6fc8907))

#### Styles

- **misc**: Fix Inbox defaultMessage avatar ([dbc18a4](https://github.com/lobehub/lobe-chat/commit/dbc18a4))
- **misc**: 优化 header 的 setting 展示 ([201d380](https://github.com/lobehub/lobe-chat/commit/201d380))
- **misc**: 优化门禁下默认的解锁方式 ([df9bb45](https://github.com/lobehub/lobe-chat/commit/df9bb45))
- **misc**: 补充 ChatList 的 Loading 态 ([eb3eb5d](https://github.com/lobehub/lobe-chat/commit/eb3eb5d))

</details>

<div align="right">

[![](https://img.shields.io/badge/-BACK_TO_TOP-151515?style=flat-square)](#readme-top)

</div>

## [Version 0.43.0](https://github.com/lobehub/lobe-chat/compare/v0.42.3...v0.43.0)

<sup>Released on **2023-08-12**</sup>

#### ✨ Features

- **misc**: 支持切换语言.

<br/>

<details>
<summary><kbd>Improvements and Fixes</kbd></summary>

#### What's improved

- **misc**: 支持切换语言，closes [#67](https://github.com/lobehub/lobe-chat/issues/67) ([63ed8ec](https://github.com/lobehub/lobe-chat/commit/63ed8ec))

</details>

<div align="right">

[![](https://img.shields.io/badge/-BACK_TO_TOP-151515?style=flat-square)](#readme-top)

</div>

### [Version 0.42.3](https://github.com/lobehub/lobe-chat/compare/v0.42.2...v0.42.3)

<sup>Released on **2023-08-12**</sup>

#### 💄 Styles

- **misc**: 暂时隐藏 Hero 模板.

<br/>

<details>
<summary><kbd>Improvements and Fixes</kbd></summary>

#### Styles

- **misc**: 暂时隐藏 Hero 模板 ([8289ae6](https://github.com/lobehub/lobe-chat/commit/8289ae6))

</details>

<div align="right">

[![](https://img.shields.io/badge/-BACK_TO_TOP-151515?style=flat-square)](#readme-top)

</div>

### [Version 0.42.2](https://github.com/lobehub/lobe-chat/compare/v0.42.1...v0.42.2)

<sup>Released on **2023-08-12**</sup>

#### ♻ Code Refactoring

- **misc**: 将 useSettings 更名为 useGlobalStore, 将原本的 settings 更名为 global, 收敛切换 SideBar 方法为 useSwitchSideBarOnInit, 重构需本地缓存的状态为 preference.

#### 🐛 Bug Fixes

- **misc**: 修正移除 session 时的路由跳转逻辑.

<br/>

<details>
<summary><kbd>Improvements and Fixes</kbd></summary>

#### Code refactoring

- **misc**: 将 useSettings 更名为 useGlobalStore ([bdde7df](https://github.com/lobehub/lobe-chat/commit/bdde7df))
- **misc**: 将原本的 settings 更名为 global ([e42d34c](https://github.com/lobehub/lobe-chat/commit/e42d34c))
- **misc**: 收敛切换 SideBar 方法为 useSwitchSideBarOnInit ([bbad38f](https://github.com/lobehub/lobe-chat/commit/bbad38f))
- **misc**: 重构需本地缓存的状态为 preference ([8359b62](https://github.com/lobehub/lobe-chat/commit/8359b62))

#### What's fixed

- **misc**: 修正移除 session 时的路由跳转逻辑 ([8b7838d](https://github.com/lobehub/lobe-chat/commit/8b7838d))

</details>

<div align="right">

[![](https://img.shields.io/badge/-BACK_TO_TOP-151515?style=flat-square)](#readme-top)

</div>

### [Version 0.42.1](https://github.com/lobehub/lobe-chat/compare/v0.42.0...v0.42.1)

<sup>Released on **2023-08-12**</sup>

#### 💄 Styles

- **misc**: 优化 App 首页 Loading 态.

<br/>

<details>
<summary><kbd>Improvements and Fixes</kbd></summary>

#### Styles

- **misc**: 优化 App 首页 Loading 态 ([72104e8](https://github.com/lobehub/lobe-chat/commit/72104e8))

</details>

<div align="right">

[![](https://img.shields.io/badge/-BACK_TO_TOP-151515?style=flat-square)](#readme-top)

</div>

## [Version 0.42.0](https://github.com/lobehub/lobe-chat/compare/v0.41.2...v0.42.0)

<sup>Released on **2023-08-11**</sup>

#### ✨ Features

- **misc**: Add `Welcome` page.

<br/>

<details>
<summary><kbd>Improvements and Fixes</kbd></summary>

#### What's improved

- **misc**: Add `Welcome` page, closes [#60](https://github.com/lobehub/lobe-chat/issues/60) ([810ab0f](https://github.com/lobehub/lobe-chat/commit/810ab0f))

</details>

<div align="right">

[![](https://img.shields.io/badge/-BACK_TO_TOP-151515?style=flat-square)](#readme-top)

</div>

### [Version 0.41.2](https://github.com/lobehub/lobe-chat/compare/v0.41.1...v0.41.2)

<sup>Released on **2023-08-10**</sup>

#### ♻ Code Refactoring

- **misc**: 将 sessionStore 默认 equalFn 改为 shallow, 将 settingStore 默认 equalFn 改为 shallow.

<br/>

<details>
<summary><kbd>Improvements and Fixes</kbd></summary>

#### Code refactoring

- **misc**: 将 sessionStore 默认 equalFn 改为 shallow ([5c1b8d7](https://github.com/lobehub/lobe-chat/commit/5c1b8d7))
- **misc**: 将 settingStore 默认 equalFn 改为 shallow ([1e72308](https://github.com/lobehub/lobe-chat/commit/1e72308))

</details>

<div align="right">

[![](https://img.shields.io/badge/-BACK_TO_TOP-151515?style=flat-square)](#readme-top)

</div>

### [Version 0.41.1](https://github.com/lobehub/lobe-chat/compare/v0.41.0...v0.41.1)

<sup>Released on **2023-08-10**</sup>

#### ♻ Code Refactoring

- **misc**: 重构 settings store 代码写法.

<br/>

<details>
<summary><kbd>Improvements and Fixes</kbd></summary>

#### Code refactoring

- **misc**: 重构 settings store 代码写法 ([4b6f917](https://github.com/lobehub/lobe-chat/commit/4b6f917))

</details>

<div align="right">

[![](https://img.shields.io/badge/-BACK_TO_TOP-151515?style=flat-square)](#readme-top)

</div>

## [Version 0.41.0](https://github.com/lobehub/lobe-chat/compare/v0.40.7...v0.41.0)

<sup>Released on **2023-08-10**</sup>

#### ✨ Features

- **misc**: 支持持久化隐藏 Topic 功能.

#### 💄 Styles

- **misc**: 优化第一次水合逻辑.

<br/>

<details>
<summary><kbd>Improvements and Fixes</kbd></summary>

#### What's improved

- **misc**: 支持持久化隐藏 Topic 功能 ([9ea2778](https://github.com/lobehub/lobe-chat/commit/9ea2778))

#### Styles

- **misc**: 优化第一次水合逻辑 ([fefae61](https://github.com/lobehub/lobe-chat/commit/fefae61))

</details>

<div align="right">

[![](https://img.shields.io/badge/-BACK_TO_TOP-151515?style=flat-square)](#readme-top)

</div>

### [Version 0.40.7](https://github.com/lobehub/lobe-chat/compare/v0.40.6...v0.40.7)

<sup>Released on **2023-08-10**</sup>

#### 💄 Styles

- **misc**: 优化 Topic 的水合加载效果.

<br/>

<details>
<summary><kbd>Improvements and Fixes</kbd></summary>

#### Styles

- **misc**: 优化 Topic 的水合加载效果 ([0cd0088](https://github.com/lobehub/lobe-chat/commit/0cd0088))

</details>

<div align="right">

[![](https://img.shields.io/badge/-BACK_TO_TOP-151515?style=flat-square)](#readme-top)

</div>

### [Version 0.40.6](https://github.com/lobehub/lobe-chat/compare/v0.40.5...v0.40.6)

<sup>Released on **2023-08-10**</sup>

#### ♻ Code Refactoring

- **misc**: 重构优化 hydrated 的判断逻辑.

#### 💄 Styles

- **misc**: 优化水合前的加载效果.

<br/>

<details>
<summary><kbd>Improvements and Fixes</kbd></summary>

#### Code refactoring

- **misc**: 重构优化 hydrated 的判断逻辑 ([1781119](https://github.com/lobehub/lobe-chat/commit/1781119))

#### Styles

- **misc**: 优化水合前的加载效果 ([6bbd978](https://github.com/lobehub/lobe-chat/commit/6bbd978))

</details>

<div align="right">

[![](https://img.shields.io/badge/-BACK_TO_TOP-151515?style=flat-square)](#readme-top)

</div>

### [Version 0.40.5](https://github.com/lobehub/lobe-chat/compare/v0.40.4...v0.40.5)

<sup>Released on **2023-08-10**</sup>

#### 💄 Styles

- **misc**: 增加未初始化的 loading 态.

<br/>

<details>
<summary><kbd>Improvements and Fixes</kbd></summary>

#### Styles

- **misc**: 增加未初始化的 loading 态 ([dcb7c07](https://github.com/lobehub/lobe-chat/commit/dcb7c07))

</details>

<div align="right">

[![](https://img.shields.io/badge/-BACK_TO_TOP-151515?style=flat-square)](#readme-top)

</div>

### [Version 0.40.4](https://github.com/lobehub/lobe-chat/compare/v0.40.3...v0.40.4)

<sup>Released on **2023-08-10**</sup>

#### 💄 Styles

- **misc**: 优化 Header 样式.

<br/>

<details>
<summary><kbd>Improvements and Fixes</kbd></summary>

#### Styles

- **misc**: 优化 Header 样式 ([edd148a](https://github.com/lobehub/lobe-chat/commit/edd148a))

</details>

<div align="right">

[![](https://img.shields.io/badge/-BACK_TO_TOP-151515?style=flat-square)](#readme-top)

</div>

### [Version 0.40.3](https://github.com/lobehub/lobe-chat/compare/v0.40.2...v0.40.3)

<sup>Released on **2023-08-10**</sup>

#### 🐛 Bug Fixes

- **misc**: 修正没有 prompt 的编辑与保存按钮的问题.

<br/>

<details>
<summary><kbd>Improvements and Fixes</kbd></summary>

#### What's fixed

- **misc**: 修正没有 prompt 的编辑与保存按钮的问题 ([b7e1648](https://github.com/lobehub/lobe-chat/commit/b7e1648))

</details>

<div align="right">

[![](https://img.shields.io/badge/-BACK_TO_TOP-151515?style=flat-square)](#readme-top)

</div>

### [Version 0.40.2](https://github.com/lobehub/lobe-chat/compare/v0.40.1...v0.40.2)

<sup>Released on **2023-08-08**</sup>

#### 🐛 Bug Fixes

- **misc**: 修正 defaults 造成的 config 报错.

<br/>

<details>
<summary><kbd>Improvements and Fixes</kbd></summary>

#### What's fixed

- **misc**: 修正 defaults 造成的 config 报错 ([0857fa7](https://github.com/lobehub/lobe-chat/commit/0857fa7))

</details>

<div align="right">

[![](https://img.shields.io/badge/-BACK_TO_TOP-151515?style=flat-square)](#readme-top)

</div>

### [Version 0.40.1](https://github.com/lobehub/lobe-chat/compare/v0.40.0...v0.40.1)

<sup>Released on **2023-08-06**</sup>

#### 🐛 Bug Fixes

- **misc**: 优化 openai 接口的错误处理逻辑.

<br/>

<details>
<summary><kbd>Improvements and Fixes</kbd></summary>

#### What's fixed

- **misc**: 优化 openai 接口的错误处理逻辑 ([eae78fe](https://github.com/lobehub/lobe-chat/commit/eae78fe))

</details>

<div align="right">

[![](https://img.shields.io/badge/-BACK_TO_TOP-151515?style=flat-square)](#readme-top)

</div>

## [Version 0.40.0](https://github.com/lobehub/lobe-chat/compare/v0.39.4...v0.40.0)

<sup>Released on **2023-08-05**</sup>

#### ✨ Features

- **misc**: Add new dependency, add Tag and PluginTag components, update HeaderTitle.

<br/>

<details>
<summary><kbd>Improvements and Fixes</kbd></summary>

#### What's improved

- **misc**: Add new dependency, add Tag and PluginTag components, update HeaderTitle, closes [#56](https://github.com/lobehub/lobe-chat/issues/56) [#55](https://github.com/lobehub/lobe-chat/issues/55) [#54](https://github.com/lobehub/lobe-chat/issues/54) ([2812ea2](https://github.com/lobehub/lobe-chat/commit/2812ea2))

</details>

<div align="right">

[![](https://img.shields.io/badge/-BACK_TO_TOP-151515?style=flat-square)](#readme-top)

</div>

### [Version 0.39.4](https://github.com/lobehub/lobe-chat/compare/v0.39.3...v0.39.4)

<sup>Released on **2023-08-05**</sup>

#### 💄 Styles

- **misc**: 修正 assistant 消息没有 background 的问题.

<br/>

<details>
<summary><kbd>Improvements and Fixes</kbd></summary>

#### Styles

- **misc**: 修正 assistant 消息没有 background 的问题，closes [#42](https://github.com/lobehub/lobe-chat/issues/42) ([812e976](https://github.com/lobehub/lobe-chat/commit/812e976))

</details>

<div align="right">

[![](https://img.shields.io/badge/-BACK_TO_TOP-151515?style=flat-square)](#readme-top)

</div>

### [Version 0.39.3](https://github.com/lobehub/lobe-chat/compare/v0.39.2...v0.39.3)

<sup>Released on **2023-08-04**</sup>

#### 🐛 Bug Fixes

- **misc**: 优化 405 报错返回内容，并优化 openai 服务端超时处理逻辑.

<br/>

<details>
<summary><kbd>Improvements and Fixes</kbd></summary>

#### What's fixed

- **misc**: 优化 405 报错返回内容，并优化 openai 服务端超时处理逻辑 ([0acc829](https://github.com/lobehub/lobe-chat/commit/0acc829))

</details>

<div align="right">

[![](https://img.shields.io/badge/-BACK_TO_TOP-151515?style=flat-square)](#readme-top)

</div>

### [Version 0.39.2](https://github.com/lobehub/lobe-chat/compare/v0.39.1...v0.39.2)

<sup>Released on **2023-08-04**</sup>

#### 💄 Styles

- **misc**: 优化 topic 样式.

<br/>

<details>
<summary><kbd>Improvements and Fixes</kbd></summary>

#### Styles

- **misc**: 优化 topic 样式 ([75dc034](https://github.com/lobehub/lobe-chat/commit/75dc034))

</details>

<div align="right">

[![](https://img.shields.io/badge/-BACK_TO_TOP-151515?style=flat-square)](#readme-top)

</div>

### [Version 0.39.1](https://github.com/lobehub/lobe-chat/compare/v0.39.0...v0.39.1)

<sup>Released on **2023-08-04**</sup>

#### 🐛 Bug Fixes

- **misc**: 修正 basePath 在生产环境下不生效的问题.

<br/>

<details>
<summary><kbd>Improvements and Fixes</kbd></summary>

#### What's fixed

- **misc**: 修正 basePath 在生产环境下不生效的问题 ([71b9139](https://github.com/lobehub/lobe-chat/commit/71b9139))

</details>

<div align="right">

[![](https://img.shields.io/badge/-BACK_TO_TOP-151515?style=flat-square)](#readme-top)

</div>

## [Version 0.39.0](https://github.com/lobehub/lobe-chat/compare/v0.38.0...v0.39.0)

<sup>Released on **2023-08-04**</sup>

#### ✨ Features

- **misc**: 支持多轮的插件意图识别，支持自定义 OpenAI 代理地址.

#### 💄 Styles

- **misc**: 优化插件的展示逻辑.

<br/>

<details>
<summary><kbd>Improvements and Fixes</kbd></summary>

#### What's improved

- **misc**: 支持多轮的插件意图识别 ([5127f1b](https://github.com/lobehub/lobe-chat/commit/5127f1b))
- **misc**: 支持自定义 OpenAI 代理地址 ([33a111c](https://github.com/lobehub/lobe-chat/commit/33a111c))

#### Styles

- **misc**: 优化插件的展示逻辑 ([7621bad](https://github.com/lobehub/lobe-chat/commit/7621bad))

</details>

<div align="right">

[![](https://img.shields.io/badge/-BACK_TO_TOP-151515?style=flat-square)](#readme-top)

</div>

## [Version 0.38.0](https://github.com/lobehub/lobe-chat/compare/v0.37.0...v0.38.0)

<sup>Released on **2023-08-04**</sup>

#### ✨ Features

- **misc**: Add topic empty.

<br/>

<details>
<summary><kbd>Improvements and Fixes</kbd></summary>

#### What's improved

- **misc**: Add topic empty ([b9f267c](https://github.com/lobehub/lobe-chat/commit/b9f267c))

</details>

<div align="right">

[![](https://img.shields.io/badge/-BACK_TO_TOP-151515?style=flat-square)](#readme-top)

</div>

## [Version 0.37.0](https://github.com/lobehub/lobe-chat/compare/v0.36.1...v0.37.0)

<sup>Released on **2023-08-03**</sup>

#### ✨ Features

- **misc**: 支持使用全局助手的设置作为默认助手的创建角色.

<br/>

<details>
<summary><kbd>Improvements and Fixes</kbd></summary>

#### What's improved

- **misc**: 支持使用全局助手的设置作为默认助手的创建角色，closes [#44](https://github.com/lobehub/lobe-chat/issues/44) ([f91857d](https://github.com/lobehub/lobe-chat/commit/f91857d))

</details>

<div align="right">

[![](https://img.shields.io/badge/-BACK_TO_TOP-151515?style=flat-square)](#readme-top)

</div>

### [Version 0.36.1](https://github.com/lobehub/lobe-chat/compare/v0.36.0...v0.36.1)

<sup>Released on **2023-08-03**</sup>

#### ♻ Code Refactoring

- **misc**: Refactor zustand usage with v4.4.

<br/>

<details>
<summary><kbd>Improvements and Fixes</kbd></summary>

#### Code refactoring

- **misc**: Refactor zustand usage with v4.4, closes [#52](https://github.com/lobehub/lobe-chat/issues/52) ([4c65aa7](https://github.com/lobehub/lobe-chat/commit/4c65aa7))

</details>

<div align="right">

[![](https://img.shields.io/badge/-BACK_TO_TOP-151515?style=flat-square)](#readme-top)

</div>

## [Version 0.36.0](https://github.com/lobehub/lobe-chat/compare/v0.35.1...v0.36.0)

<sup>Released on **2023-08-03**</sup>

#### ✨ Features

- **misc**: 实现自定义历史消息数功能.

#### 🐛 Bug Fixes

- **misc**: Fix setting type.

#### 💄 Styles

- **misc**: Fix session item height.

<br/>

<details>
<summary><kbd>Improvements and Fixes</kbd></summary>

#### What's improved

- **misc**: 实现自定义历史消息数功能 ([7baa022](https://github.com/lobehub/lobe-chat/commit/7baa022))

#### What's fixed

- **misc**: Fix setting type ([57e415e](https://github.com/lobehub/lobe-chat/commit/57e415e))

#### Styles

- **misc**: Fix session item height ([6cd1de5](https://github.com/lobehub/lobe-chat/commit/6cd1de5))

</details>

<div align="right">

[![](https://img.shields.io/badge/-BACK_TO_TOP-151515?style=flat-square)](#readme-top)

</div>

### [Version 0.35.1](https://github.com/lobehub/lobe-chat/compare/v0.35.0...v0.35.1)

<sup>Released on **2023-07-31**</sup>

#### 💄 Styles

- **misc**: Update doc mode and token tags.

<br/>

<details>
<summary><kbd>Improvements and Fixes</kbd></summary>

#### Styles

- **misc**: Update doc mode and token tags ([1d3c5b6](https://github.com/lobehub/lobe-chat/commit/1d3c5b6))

</details>

<div align="right">

[![](https://img.shields.io/badge/-BACK_TO_TOP-151515?style=flat-square)](#readme-top)

</div>

## [Version 0.35.0](https://github.com/lobehub/lobe-chat/compare/v0.34.0...v0.35.0)

<sup>Released on **2023-07-31**</sup>

#### ✨ Features

- **misc**: Add agent settings functionality, new components, and features for AgentMeta, Add and modify translations for various keys in JSON code files.

<br/>

<details>
<summary><kbd>Improvements and Fixes</kbd></summary>

#### What's improved

- **misc**: Add agent settings functionality, new components, and features for AgentMeta ([b1e5ff9](https://github.com/lobehub/lobe-chat/commit/b1e5ff9))
- **misc**: Add and modify translations for various keys in JSON code files ([503adb4](https://github.com/lobehub/lobe-chat/commit/503adb4))

</details>

<div align="right">

[![](https://img.shields.io/badge/-BACK_TO_TOP-151515?style=flat-square)](#readme-top)

</div>

## [Version 0.34.0](https://github.com/lobehub/lobe-chat/compare/v0.33.0...v0.34.0)

<sup>Released on **2023-07-31**</sup>

#### ✨ Features

- **misc**: Add agent settings functionality, Add new components and features for AgentMeta, Improve organization and functionality of settings and configuration features.

<br/>

<details>
<summary><kbd>Improvements and Fixes</kbd></summary>

#### What's improved

- **misc**: Add agent settings functionality ([b0aaeed](https://github.com/lobehub/lobe-chat/commit/b0aaeed))
- **misc**: Add new components and features for AgentMeta ([1232d95](https://github.com/lobehub/lobe-chat/commit/1232d95))
- **misc**: Improve organization and functionality of settings and configuration features ([badde35](https://github.com/lobehub/lobe-chat/commit/badde35))

</details>

<div align="right">

[![](https://img.shields.io/badge/-BACK_TO_TOP-151515?style=flat-square)](#readme-top)

</div>

## [Version 0.33.0](https://github.com/lobehub/lobe-chat/compare/v0.32.0...v0.33.0)

<sup>Released on **2023-07-30**</sup>

#### ✨ Features

- **misc**: 支持输入模板预处理.

<br/>

<details>
<summary><kbd>Improvements and Fixes</kbd></summary>

#### What's improved

- **misc**: 支持输入模板预处理 ([84082c1](https://github.com/lobehub/lobe-chat/commit/84082c1))

</details>

<div align="right">

[![](https://img.shields.io/badge/-BACK_TO_TOP-151515?style=flat-square)](#readme-top)

</div>

## [Version 0.32.0](https://github.com/lobehub/lobe-chat/compare/v0.31.0...v0.32.0)

<sup>Released on **2023-07-30**</sup>

#### ✨ Features

- **misc**: 支持会话置顶.

<br/>

<details>
<summary><kbd>Improvements and Fixes</kbd></summary>

#### What's improved

- **misc**: 支持会话置顶，closes [#32](https://github.com/lobehub/lobe-chat/issues/32) ([fc44b5d](https://github.com/lobehub/lobe-chat/commit/fc44b5d))

</details>

<div align="right">

[![](https://img.shields.io/badge/-BACK_TO_TOP-151515?style=flat-square)](#readme-top)

</div>

## [Version 0.31.0](https://github.com/lobehub/lobe-chat/compare/v0.30.1...v0.31.0)

<sup>Released on **2023-07-30**</sup>

#### ✨ Features

- **misc**: 支持展示 token 使用量.

<br/>

<details>
<summary><kbd>Improvements and Fixes</kbd></summary>

#### What's improved

- **misc**: 支持展示 token 使用量，closes [#31](https://github.com/lobehub/lobe-chat/issues/31) ([e4d4dac](https://github.com/lobehub/lobe-chat/commit/e4d4dac))

</details>

<div align="right">

[![](https://img.shields.io/badge/-BACK_TO_TOP-151515?style=flat-square)](#readme-top)

</div>

### [Version 0.30.1](https://github.com/lobehub/lobe-chat/compare/v0.30.0...v0.30.1)

<sup>Released on **2023-07-30**</sup>

#### 💄 Styles

- **misc**: 优化搜索引擎插件展示.

<br/>

<details>
<summary><kbd>Improvements and Fixes</kbd></summary>

#### Styles

- **misc**: 优化搜索引擎插件展示 ([347e6b0](https://github.com/lobehub/lobe-chat/commit/347e6b0))

</details>

<div align="right">

[![](https://img.shields.io/badge/-BACK_TO_TOP-151515?style=flat-square)](#readme-top)

</div>

## [Version 0.30.0](https://github.com/lobehub/lobe-chat/compare/v0.29.0...v0.30.0)

<sup>Released on **2023-07-30**</sup>

#### ✨ Features

- **misc**: 优化保存为话题功能，实现 Topic 重命名功能，实现话题删除功能，支持缓存角色面板的展开折叠状态.

<br/>

<details>
<summary><kbd>Improvements and Fixes</kbd></summary>

#### What's improved

- **misc**: 优化保存为话题功能 ([fdbe084](https://github.com/lobehub/lobe-chat/commit/fdbe084))
- **misc**: 实现 Topic 重命名功能 ([5ef1685](https://github.com/lobehub/lobe-chat/commit/5ef1685))
- **misc**: 实现话题删除功能 ([970889d](https://github.com/lobehub/lobe-chat/commit/970889d))
- **misc**: 支持缓存角色面板的展开折叠状态 ([c241c4b](https://github.com/lobehub/lobe-chat/commit/c241c4b))

</details>

<div align="right">

[![](https://img.shields.io/badge/-BACK_TO_TOP-151515?style=flat-square)](#readme-top)

</div>

## [Version 0.29.0](https://github.com/lobehub/lobe-chat/compare/v0.28.0...v0.29.0)

<sup>Released on **2023-07-30**</sup>

#### ✨ Features

- **misc**: 实现单个会话和角色的导出功能，实现清空所有会话消息.

<br/>

<details>
<summary><kbd>Improvements and Fixes</kbd></summary>

#### What's improved

- **misc**: 实现单个会话和角色的导出功能 ([d15a481](https://github.com/lobehub/lobe-chat/commit/d15a481))
- **misc**: 实现清空所有会话消息 ([64c5125](https://github.com/lobehub/lobe-chat/commit/64c5125))

</details>

<div align="right">

[![](https://img.shields.io/badge/-BACK_TO_TOP-151515?style=flat-square)](#readme-top)

</div>

## [Version 0.28.0](https://github.com/lobehub/lobe-chat/compare/v0.27.4...v0.28.0)

<sup>Released on **2023-07-30**</sup>

#### ♻ Code Refactoring

- **misc**: 重构 settings 相关类型.

#### ✨ Features

- **misc**: 优化 SideBar 实现，激活态指示更加明确，实现 session 导入功能，实现配置导出功能.

<br/>

<details>
<summary><kbd>Improvements and Fixes</kbd></summary>

#### Code refactoring

- **misc**: 重构 settings 相关类型 ([6b7c0a0](https://github.com/lobehub/lobe-chat/commit/6b7c0a0))

#### What's improved

- **misc**: 优化 SideBar 实现，激活态指示更加明确 ([8a467df](https://github.com/lobehub/lobe-chat/commit/8a467df))
- **misc**: 实现 session 导入功能 ([5650167](https://github.com/lobehub/lobe-chat/commit/5650167))
- **misc**: 实现配置导出功能 ([c1f73fe](https://github.com/lobehub/lobe-chat/commit/c1f73fe))

</details>

<div align="right">

[![](https://img.shields.io/badge/-BACK_TO_TOP-151515?style=flat-square)](#readme-top)

</div>

### [Version 0.27.4](https://github.com/lobehub/lobe-chat/compare/v0.27.3...v0.27.4)

<sup>Released on **2023-07-29**</sup>

#### 🐛 Bug Fixes

- **misc**: 修正日志超过 4096 长度的问题.

<br/>

<details>
<summary><kbd>Improvements and Fixes</kbd></summary>

#### What's fixed

- **misc**: 修正日志超过 4096 长度的问题 ([6066aff](https://github.com/lobehub/lobe-chat/commit/6066aff))

</details>

<div align="right">

[![](https://img.shields.io/badge/-BACK_TO_TOP-151515?style=flat-square)](#readme-top)

</div>

### [Version 0.27.3](https://github.com/lobehub/lobe-chat/compare/v0.27.2...v0.27.3)

<sup>Released on **2023-07-29**</sup>

#### 🐛 Bug Fixes

- **misc**: 修正返回结果导致插件无法正常识别的问题.

#### 💄 Styles

- **misc**: 优化样式.

<br/>

<details>
<summary><kbd>Improvements and Fixes</kbd></summary>

#### What's fixed

- **misc**: 修正返回结果导致插件无法正常识别的问题 ([b183188](https://github.com/lobehub/lobe-chat/commit/b183188))

#### Styles

- **misc**: 优化样式 ([9ce5d1d](https://github.com/lobehub/lobe-chat/commit/9ce5d1d))

</details>

<div align="right">

[![](https://img.shields.io/badge/-BACK_TO_TOP-151515?style=flat-square)](#readme-top)

</div>

### [Version 0.27.2](https://github.com/lobehub/lobe-chat/compare/v0.27.1...v0.27.2)

<sup>Released on **2023-07-29**</sup>

#### ♻ Code Refactoring

- **misc**: 重构并优化文档抓取插件能力.

<br/>

<details>
<summary><kbd>Improvements and Fixes</kbd></summary>

#### Code refactoring

- **misc**: 重构并优化文档抓取插件能力 ([ff56348](https://github.com/lobehub/lobe-chat/commit/ff56348))

</details>

<div align="right">

[![](https://img.shields.io/badge/-BACK_TO_TOP-151515?style=flat-square)](#readme-top)

</div>

### [Version 0.27.1](https://github.com/lobehub/lobe-chat/compare/v0.27.0...v0.27.1)

<sup>Released on **2023-07-29**</sup>

#### 💄 Styles

- **misc**: 优化搜索引擎样式.

<br/>

<details>
<summary><kbd>Improvements and Fixes</kbd></summary>

#### Styles

- **misc**: 优化搜索引擎样式 ([699afb3](https://github.com/lobehub/lobe-chat/commit/699afb3))

</details>

<div align="right">

[![](https://img.shields.io/badge/-BACK_TO_TOP-151515?style=flat-square)](#readme-top)

</div>

## [Version 0.27.0](https://github.com/lobehub/lobe-chat/compare/v0.26.1...v0.27.0)

<sup>Released on **2023-07-29**</sup>

#### ✨ Features

- **misc**: 优化搜索引擎插件交互展示.

#### 💄 Styles

- **misc**: 优化兜底结果展示.

<br/>

<details>
<summary><kbd>Improvements and Fixes</kbd></summary>

#### What's improved

- **misc**: 优化搜索引擎插件交互展示 ([4751084](https://github.com/lobehub/lobe-chat/commit/4751084))

#### Styles

- **misc**: 优化兜底结果展示 ([9da45d6](https://github.com/lobehub/lobe-chat/commit/9da45d6))

</details>

<div align="right">

[![](https://img.shields.io/badge/-BACK_TO_TOP-151515?style=flat-square)](#readme-top)

</div>

### [Version 0.26.1](https://github.com/lobehub/lobe-chat/compare/v0.26.0...v0.26.1)

<sup>Released on **2023-07-29**</sup>

#### ♻ Code Refactoring

- **misc**: 优化 setting Layout 实现.

<br/>

<details>
<summary><kbd>Improvements and Fixes</kbd></summary>

#### Code refactoring

- **misc**: 优化 setting Layout 实现 ([f789935](https://github.com/lobehub/lobe-chat/commit/f789935))

</details>

<div align="right">

[![](https://img.shields.io/badge/-BACK_TO_TOP-151515?style=flat-square)](#readme-top)

</div>

## [Version 0.26.0](https://github.com/lobehub/lobe-chat/compare/v0.25.0...v0.26.0)

<sup>Released on **2023-07-28**</sup>

#### ✨ Features

- **misc**: support password auth and error.

<br/>

<details>
<summary><kbd>Improvements and Fixes</kbd></summary>

#### What's improved

- **misc**: support password auth and error, closes [#22](https://github.com/lobehub/lobe-chat/issues/22) ([67f1f4d](https://github.com/lobehub/lobe-chat/commit/67f1f4d))

</details>

<div align="right">

[![](https://img.shields.io/badge/-BACK_TO_TOP-151515?style=flat-square)](#readme-top)

</div>

## [Version 0.25.0](https://github.com/lobehub/lobe-chat/compare/v0.24.0...v0.25.0)

<sup>Released on **2023-07-26**</sup>

#### ✨ Features

- **sidebar**: Add import functionality and set labels and onClick functions

<br/>

<details>
<summary><kbd>Improvements and Fixes</kbd></summary>

#### ✨ Features

- **sidebar**: Add import functionality and set labels and onClick functions ([03ea9bd](https://github.com/lobehub/lobe-chat/commit/03ea9bd))

</details>

<div align="right">

[![](https://img.shields.io/badge/-BACK_TO_TOP-151515?style=flat-square)](#readme-top)

</div>

## [Version 0.24.0](https://github.com/lobehub/lobe-chat/compare/v0.23.0...v0.24.0)

<sup>Released on **2023-07-26**</sup>

#### ✨ Features

- **misc**: Add new translations, update existing translations, add functionality to components, modify styling, and adjust placeholder text

<br/>

<details>
<summary><kbd>Improvements and Fixes</kbd></summary>

#### ✨ Features

- Add new translations, update existing translations, add functionality to components, modify styling, and adjust placeholder text ([da4ae72](https://github.com/lobehub/lobe-chat/commit/da4ae72))

</details>

<div align="right">

[![](https://img.shields.io/badge/-BACK_TO_TOP-151515?style=flat-square)](#readme-top)

</div>

## [Version 0.23.0](https://github.com/lobehub/lobe-chat/compare/v0.22.2...v0.23.0)

<sup>Released on **2023-07-26**</sup>

#### ✨ Features

- **misc**: Add new features, update URLs, customize appearance, and implement components

<br/>

<details>
<summary><kbd>Improvements and Fixes</kbd></summary>

#### ✨ Features

- Add new features, update URLs, customize appearance, and implement components ([4b61bf4](https://github.com/lobehub/lobe-chat/commit/4b61bf4))

</details>

<div align="right">

[![](https://img.shields.io/badge/-BACK_TO_TOP-151515?style=flat-square)](#readme-top)

</div>

### [Version 0.22.2](https://github.com/lobehub/lobe-chat/compare/v0.22.1...v0.22.2)

<sup>Released on **2023-07-26**</sup>

#### 💄 Styles

- **misc**: 优化 tooltip 显示.

<br/>

<details>
<summary><kbd>Improvements and Fixes</kbd></summary>

#### Styles

- **misc**: 优化 tooltip 显示 ([4ba0295](https://github.com/lobehub/lobe-chat/commit/4ba0295))

</details>

<div align="right">

[![](https://img.shields.io/badge/-BACK_TO_TOP-151515?style=flat-square)](#readme-top)

</div>

### [Version 0.22.1](https://github.com/lobehub/lobe-chat/compare/v0.22.0...v0.22.1)

<sup>Released on **2023-07-25**</sup>

#### 🐛 Bug Fixes

- **misc**: 修正自定义 OpenAI API Key 的使用问题.

<br/>

<details>
<summary><kbd>Improvements and Fixes</kbd></summary>

#### What's fixed

- **misc**: 修正自定义 OpenAI API Key 的使用问题 ([84475c0](https://github.com/lobehub/lobe-chat/commit/84475c0))

</details>

<div align="right">

[![](https://img.shields.io/badge/-BACK_TO_TOP-151515?style=flat-square)](#readme-top)

</div>

## [Version 0.22.0](https://github.com/lobehub/lobe-chat/compare/v0.21.0...v0.22.0)

<sup>Released on **2023-07-25**</sup>

#### ✨ Features

- **misc**: 支持使用自定义 OpenAI Key.

<br/>

<details>
<summary><kbd>Improvements and Fixes</kbd></summary>

#### What's improved

- **misc**: 支持使用自定义 OpenAI Key, closes [#20](https://github.com/lobehub/lobe-chat/issues/20) ([fb454a0](https://github.com/lobehub/lobe-chat/commit/fb454a0))

</details>

<div align="right">

[![](https://img.shields.io/badge/-BACK_TO_TOP-151515?style=flat-square)](#readme-top)

</div>

## [Version 0.21.0](https://github.com/lobehub/lobe-chat/compare/v0.20.0...v0.21.0)

<sup>Released on **2023-07-25**</sup>

#### ♻ Code Refactoring

- **misc**: Move component folder.

#### ✨ Features

- **misc**: 支持快捷配置模型、温度.

<br/>

<details>
<summary><kbd>Improvements and Fixes</kbd></summary>

#### Code refactoring

- **misc**: Move component folder ([fb85d16](https://github.com/lobehub/lobe-chat/commit/fb85d16))

#### What's improved

- **misc**: 支持快捷配置模型、温度，closes [#19](https://github.com/lobehub/lobe-chat/issues/19) ([31daee1](https://github.com/lobehub/lobe-chat/commit/31daee1))

</details>

<div align="right">

[![](https://img.shields.io/badge/-BACK_TO_TOP-151515?style=flat-square)](#readme-top)

</div>

## [Version 0.20.0](https://github.com/lobehub/lobe-chat/compare/v0.19.0...v0.20.0)

<sup>Released on **2023-07-25**</sup>

#### ✨ Features

- **misc**: 实现话题模块.

<br/>

<details>
<summary><kbd>Improvements and Fixes</kbd></summary>

#### What's improved

- **misc**: 实现话题模块，closes [#16](https://github.com/lobehub/lobe-chat/issues/16) ([64fd6ee](https://github.com/lobehub/lobe-chat/commit/64fd6ee))

</details>

<div align="right">

[![](https://img.shields.io/badge/-BACK_TO_TOP-151515?style=flat-square)](#readme-top)

</div>

## [Version 0.19.0](https://github.com/lobehub/lobe-chat/compare/v0.18.2...v0.19.0)

<sup>Released on **2023-07-24**</sup>

#### ♻ Code Refactoring

- **misc**: 将 message reducer 提取到独立文件夹中，清理无用代码实现.

#### ✨ Features

- **misc**: 数据结构层完成 topic 模型改造.

<br/>

<details>
<summary><kbd>Improvements and Fixes</kbd></summary>

#### Code refactoring

- **misc**: 将 message reducer 提取到独立文件夹中 ([64f40ca](https://github.com/lobehub/lobe-chat/commit/64f40ca))
- **misc**: 清理无用代码实现 ([3655b60](https://github.com/lobehub/lobe-chat/commit/3655b60))

#### What's improved

- **misc**: 数据结构层完成 topic 模型改造 ([99fa2a6](https://github.com/lobehub/lobe-chat/commit/99fa2a6))

</details>

<div align="right">

[![](https://img.shields.io/badge/-BACK_TO_TOP-151515?style=flat-square)](#readme-top)

</div>

### [Version 0.18.2](https://github.com/lobehub/lobe-chat/compare/v0.18.1...v0.18.2)

<sup>Released on **2023-07-24**</sup>

#### 💄 Styles

- **misc**: 修正 markdown li 丢失的问题.

<br/>

<details>
<summary><kbd>Improvements and Fixes</kbd></summary>

#### Styles

- **misc**: 修正 markdown li 丢失的问题 ([eb6e831](https://github.com/lobehub/lobe-chat/commit/eb6e831))

</details>

<div align="right">

[![](https://img.shields.io/badge/-BACK_TO_TOP-151515?style=flat-square)](#readme-top)

</div>

### [Version 0.18.1](https://github.com/lobehub/lobe-chat/compare/v0.18.0...v0.18.1)

<sup>Released on **2023-07-24**</sup>

#### ♻ Code Refactoring

- **misc**: 优化新会话的创建逻辑 session.

<br/>

<details>
<summary><kbd>Improvements and Fixes</kbd></summary>

#### Code refactoring

- **misc**: 优化新会话的创建逻辑 session ([d70f22d](https://github.com/lobehub/lobe-chat/commit/d70f22d))

</details>

<div align="right">

[![](https://img.shields.io/badge/-BACK_TO_TOP-151515?style=flat-square)](#readme-top)

</div>

## [Version 0.18.0](https://github.com/lobehub/lobe-chat/compare/v0.17.0...v0.18.0)

<sup>Released on **2023-07-24**</sup>

#### ✨ Features

- **misc**: 实现会话展示模式切换，并优化默认创建角色的配置.

<br/>

<details>
<summary><kbd>Improvements and Fixes</kbd></summary>

#### What's improved

- **misc**: 实现会话展示模式切换，并优化默认创建角色的配置 ([27ae82f](https://github.com/lobehub/lobe-chat/commit/27ae82f))

</details>

<div align="right">

[![](https://img.shields.io/badge/-BACK_TO_TOP-151515?style=flat-square)](#readme-top)

</div>

## [Version 0.17.0](https://github.com/lobehub/lobe-chat/compare/v0.16.1...v0.17.0)

<sup>Released on **2023-07-24**</sup>

#### ✨ Features

- **misc**: 表单配置支持设定各项高级参数.

<br/>

<details>
<summary><kbd>Improvements and Fixes</kbd></summary>

#### What's improved

- **misc**: 表单配置支持设定各项高级参数 ([6949cc6](https://github.com/lobehub/lobe-chat/commit/6949cc6))

</details>

<div align="right">

[![](https://img.shields.io/badge/-BACK_TO_TOP-151515?style=flat-square)](#readme-top)

</div>

### [Version 0.16.1](https://github.com/lobehub/lobe-chat/compare/v0.16.0...v0.16.1)

<sup>Released on **2023-07-24**</sup>

#### ♻ Code Refactoring

- **misc**: 重构优化 selectors 实现.

#### 💄 Styles

- **misc**: 优化 document title.

<br/>

<details>
<summary><kbd>Improvements and Fixes</kbd></summary>

#### Code refactoring

- **misc**: 重构优化 selectors 实现 ([97fe1cd](https://github.com/lobehub/lobe-chat/commit/97fe1cd))

#### Styles

- **misc**: 优化 document title ([c3cda00](https://github.com/lobehub/lobe-chat/commit/c3cda00))

</details>

<div align="right">

[![](https://img.shields.io/badge/-BACK_TO_TOP-151515?style=flat-square)](#readme-top)

</div>

## [Version 0.16.0](https://github.com/lobehub/lobe-chat/compare/v0.15.1...v0.16.0)

<sup>Released on **2023-07-24**</sup>

#### ✨ Features

- **misc**: 支持自动跳转到第一条会话.

#### 💄 Styles

- **misc**: 修正插件的展示文案.

<br/>

<details>
<summary><kbd>Improvements and Fixes</kbd></summary>

#### What's improved

- **misc**: 支持自动跳转到第一条会话 ([54f01c7](https://github.com/lobehub/lobe-chat/commit/54f01c7))

#### Styles

- **misc**: 修正插件的展示文案 ([53c81ae](https://github.com/lobehub/lobe-chat/commit/53c81ae))

</details>

<div align="right">

[![](https://img.shields.io/badge/-BACK_TO_TOP-151515?style=flat-square)](#readme-top)

</div>

### [Version 0.15.1](https://github.com/lobehub/lobe-chat/compare/v0.15.0...v0.15.1)

<sup>Released on **2023-07-24**</sup>

#### 💄 Styles

- **misc**: 更新插件文案.

<br/>

<details>
<summary><kbd>Improvements and Fixes</kbd></summary>

#### Styles

- **misc**: 更新插件文案 ([0411335](https://github.com/lobehub/lobe-chat/commit/0411335))

</details>

<div align="right">

[![](https://img.shields.io/badge/-BACK_TO_TOP-151515?style=flat-square)](#readme-top)

</div>

## [Version 0.15.0](https://github.com/lobehub/lobe-chat/compare/v0.14.0...v0.15.0)

<sup>Released on **2023-07-24**</sup>

#### ✨ Features

- **misc**: Add new features and improve user experience, Import and use constants from "meta.ts" instead of "agentConfig".

<br/>

<details>
<summary><kbd>Improvements and Fixes</kbd></summary>

#### What's improved

- **misc**: Add new features and improve user experience ([64c8782](https://github.com/lobehub/lobe-chat/commit/64c8782))
- **misc**: Import and use constants from "meta.ts" instead of "agentConfig" ([1eb6a17](https://github.com/lobehub/lobe-chat/commit/1eb6a17))

</details>

<div align="right">

[![](https://img.shields.io/badge/-BACK_TO_TOP-151515?style=flat-square)](#readme-top)

</div>

## [Version 0.14.0](https://github.com/lobehub/lobe-chat/compare/v0.13.1...v0.14.0)

<sup>Released on **2023-07-24**</sup>

#### ✨ Features

- **misc**: 支持网页抓取.

<br/>

<details>
<summary><kbd>Improvements and Fixes</kbd></summary>

#### What's improved

- **misc**: 支持网页抓取，closes [#14](https://github.com/lobehub/lobe-chat/issues/14) ([9e933b0](https://github.com/lobehub/lobe-chat/commit/9e933b0))

</details>

<div align="right">

[![](https://img.shields.io/badge/-BACK_TO_TOP-151515?style=flat-square)](#readme-top)

</div>

### [Version 0.13.1](https://github.com/lobehub/lobe-chat/compare/v0.13.0...v0.13.1)

<sup>Released on **2023-07-23**</sup>

#### 🐛 Bug Fixes

- **misc**: 修正搜索引擎插件的实现问题.

<br/>

<details>
<summary><kbd>Improvements and Fixes</kbd></summary>

#### What's fixed

- **misc**: 修正搜索引擎插件的实现问题 ([d19a805](https://github.com/lobehub/lobe-chat/commit/d19a805))

</details>

<div align="right">

[![](https://img.shields.io/badge/-BACK_TO_TOP-151515?style=flat-square)](#readme-top)

</div>

## [Version 0.13.0](https://github.com/lobehub/lobe-chat/compare/v0.12.1...v0.13.0)

<sup>Released on **2023-07-23**</sup>

#### ✨ Features

- **misc**: 优化插件模式下的用户体验.

<br/>

<details>
<summary><kbd>Improvements and Fixes</kbd></summary>

#### What's improved

- **misc**: 优化插件模式下的用户体验，closes [#13](https://github.com/lobehub/lobe-chat/issues/13) ([4596f12](https://github.com/lobehub/lobe-chat/commit/4596f12))

</details>

<div align="right">

[![](https://img.shields.io/badge/-BACK_TO_TOP-151515?style=flat-square)](#readme-top)

</div>

### [Version 0.12.1](https://github.com/lobehub/lobe-chat/compare/v0.12.0...v0.12.1)

<sup>Released on **2023-07-23**</sup>

#### 🐛 Bug Fixes

- **misc**: 修正 message parentId 不正确的问题.

<br/>

<details>
<summary><kbd>Improvements and Fixes</kbd></summary>

#### What's fixed

- **misc**: 修正 message parentId 不正确的问题 ([f86852a](https://github.com/lobehub/lobe-chat/commit/f86852a))

</details>

<div align="right">

[![](https://img.shields.io/badge/-BACK_TO_TOP-151515?style=flat-square)](#readme-top)

</div>

## [Version 0.12.0](https://github.com/lobehub/lobe-chat/compare/v0.11.0...v0.12.0)

<sup>Released on **2023-07-23**</sup>

#### ✨ Features

- **misc**: 支持插件列表 与 基于 Serpapi 的搜索引擎插件.

<br/>

<details>
<summary><kbd>Improvements and Fixes</kbd></summary>

#### What's improved

- **misc**: 支持插件列表 与 基于 Serpapi 的搜索引擎插件，closes [#12](https://github.com/lobehub/lobe-chat/issues/12) ([d89e06f](https://github.com/lobehub/lobe-chat/commit/d89e06f))

</details>

<div align="right">

[![](https://img.shields.io/badge/-BACK_TO_TOP-151515?style=flat-square)](#readme-top)

</div>

## [Version 0.11.0](https://github.com/lobehub/lobe-chat/compare/v0.10.2...v0.11.0)

<sup>Released on **2023-07-23**</sup>

#### ♻ Code Refactoring

- **misc**: Remove langchain, 优化代码.

#### ✨ Features

- **misc**: 支持查询天气.

#### 💄 Styles

- **misc**: Update manifest, 增加国际化文案.

<br/>

<details>
<summary><kbd>Improvements and Fixes</kbd></summary>

#### Code refactoring

- **misc**: Remove langchain ([7b0f96c](https://github.com/lobehub/lobe-chat/commit/7b0f96c))
- **misc**: 优化代码 ([6a8f7df](https://github.com/lobehub/lobe-chat/commit/6a8f7df))

#### What's improved

- **misc**: 支持查询天气 ([34bf285](https://github.com/lobehub/lobe-chat/commit/34bf285))

#### Styles

- **misc**: Update manifest ([ea9e8de](https://github.com/lobehub/lobe-chat/commit/ea9e8de))
- **misc**: 增加国际化文案 ([f5e8d7c](https://github.com/lobehub/lobe-chat/commit/f5e8d7c))

</details>

<div align="right">

[![](https://img.shields.io/badge/-BACK_TO_TOP-151515?style=flat-square)](#readme-top)

</div>

### [Version 0.10.2](https://github.com/lobehub/lobe-chat/compare/v0.10.1...v0.10.2)

<sup>Released on **2023-07-23**</sup>

#### 💄 Styles

- **misc**: 优化模型在 list 中的展示逻辑.

<br/>

<details>
<summary><kbd>Improvements and Fixes</kbd></summary>

#### Styles

- **misc**: 优化模型在 list 中的展示逻辑 ([4bdf3c5](https://github.com/lobehub/lobe-chat/commit/4bdf3c5))

</details>

<div align="right">

[![](https://img.shields.io/badge/-BACK_TO_TOP-151515?style=flat-square)](#readme-top)

</div>

### [Version 0.10.1](https://github.com/lobehub/lobe-chat/compare/v0.10.0...v0.10.1)

<sup>Released on **2023-07-22**</sup>

#### 💄 Styles

- **misc**: 修正对话中用户头像的问题.

<br/>

<details>
<summary><kbd>Improvements and Fixes</kbd></summary>

#### Styles

- **misc**: 修正对话中用户头像的问题 ([560c8bb](https://github.com/lobehub/lobe-chat/commit/560c8bb))

</details>

<div align="right">

[![](https://img.shields.io/badge/-BACK_TO_TOP-151515?style=flat-square)](#readme-top)

</div>

## [Version 0.10.0](https://github.com/lobehub/lobe-chat/compare/v0.9.0...v0.10.0)

<sup>Released on **2023-07-22**</sup>

#### ✨ Features

- **misc**: 支持复制与编辑会话消息.

<br/>

<details>
<summary><kbd>Improvements and Fixes</kbd></summary>

#### What's improved

- **misc**: 支持复制与编辑会话消息 ([bebcf9f](https://github.com/lobehub/lobe-chat/commit/bebcf9f))

</details>

<div align="right">

[![](https://img.shields.io/badge/-BACK_TO_TOP-151515?style=flat-square)](#readme-top)

</div>

## [Version 0.9.0](https://github.com/lobehub/lobe-chat/compare/v0.8.2...v0.9.0)

<sup>Released on **2023-07-22**</sup>

#### ✨ Features

- **misc**: 展示模型类型.

<br/>

<details>
<summary><kbd>Improvements and Fixes</kbd></summary>

#### What's improved

- **misc**: 展示模型类型 ([58ea93c](https://github.com/lobehub/lobe-chat/commit/58ea93c))

</details>

<div align="right">

[![](https://img.shields.io/badge/-BACK_TO_TOP-151515?style=flat-square)](#readme-top)

</div>

### [Version 0.8.2](https://github.com/lobehub/lobe-chat/compare/v0.8.1...v0.8.2)

<sup>Released on **2023-07-22**</sup>

#### 🐛 Bug Fixes

- **misc**: Fix miss manifest.json link, 优化 model tag 展示逻辑.

<br/>

<details>
<summary><kbd>Improvements and Fixes</kbd></summary>

#### What's fixed

- **misc**: Fix miss manifest.json link ([ac4b2f3](https://github.com/lobehub/lobe-chat/commit/ac4b2f3))
- **misc**: 优化 model tag 展示逻辑 ([3463ede](https://github.com/lobehub/lobe-chat/commit/3463ede))

</details>

<div align="right">

[![](https://img.shields.io/badge/-BACK_TO_TOP-151515?style=flat-square)](#readme-top)

</div>

### [Version 0.8.1](https://github.com/lobehub/lobe-chat/compare/v0.8.0...v0.8.1)

<sup>Released on **2023-07-22**</sup>

#### 🐛 Bug Fixes

- **misc**: Fix import.

<br/>

<details>
<summary><kbd>Improvements and Fixes</kbd></summary>

#### What's fixed

- **misc**: Fix import ([4fb9967](https://github.com/lobehub/lobe-chat/commit/4fb9967))

</details>

<div align="right">

[![](https://img.shields.io/badge/-BACK_TO_TOP-151515?style=flat-square)](#readme-top)

</div>

## [Version 0.8.0](https://github.com/lobehub/lobe-chat/compare/v0.7.0...v0.8.0)

<sup>Released on **2023-07-22**</sup>

#### ✨ Features

- **misc**: 支持 pwa 模式.

<br/>

<details>
<summary><kbd>Improvements and Fixes</kbd></summary>

#### What's improved

- **misc**: 支持 pwa 模式 ([8aad92d](https://github.com/lobehub/lobe-chat/commit/8aad92d))

</details>

<div align="right">

[![](https://img.shields.io/badge/-BACK_TO_TOP-151515?style=flat-square)](#readme-top)

</div>

## [Version 0.7.0](https://github.com/lobehub/lobe-chat/compare/v0.6.1...v0.7.0)

<sup>Released on **2023-07-22**</sup>

#### ✨ Features

- **misc**: 支持展示来自模型的标记信息.

<br/>

<details>
<summary><kbd>Improvements and Fixes</kbd></summary>

#### What's improved

- **misc**: 支持展示来自模型的标记信息 ([e27fae9](https://github.com/lobehub/lobe-chat/commit/e27fae9))

</details>

<div align="right">

[![](https://img.shields.io/badge/-BACK_TO_TOP-151515?style=flat-square)](#readme-top)

</div>

### [Version 0.6.1](https://github.com/lobehub/lobe-chat/compare/v0.6.0...v0.6.1)

<sup>Released on **2023-07-22**</sup>

#### 🐛 Bug Fixes

- **misc**: Add deps.

<br/>

<details>
<summary><kbd>Improvements and Fixes</kbd></summary>

#### What's fixed

- **misc**: Add deps ([3dc45fe](https://github.com/lobehub/lobe-chat/commit/3dc45fe))

</details>

<div align="right">

[![](https://img.shields.io/badge/-BACK_TO_TOP-151515?style=flat-square)](#readme-top)

</div>

## [Version 0.6.0](https://github.com/lobehub/lobe-chat/compare/v0.5.0...v0.6.0)

<sup>Released on **2023-07-22**</sup>

#### ♻ Code Refactoring

- **misc**: 重构 selector 文件组织.

#### ✨ Features

- **misc**: 补充 token 详情.

<br/>

<details>
<summary><kbd>Improvements and Fixes</kbd></summary>

#### Code refactoring

- **misc**: 重构 selector 文件组织 ([2ad0ef9](https://github.com/lobehub/lobe-chat/commit/2ad0ef9))

#### What's improved

- **misc**: 补充 token 详情 ([098f7ff](https://github.com/lobehub/lobe-chat/commit/098f7ff))

</details>

<div align="right">

[![](https://img.shields.io/badge/-BACK_TO_TOP-151515?style=flat-square)](#readme-top)

</div>

## [Version 0.5.0](https://github.com/lobehub/lobe-chat/compare/v0.4.3...v0.5.0)

<sup>Released on **2023-07-22**</sup>

#### ✨ Features

- **misc**: 支持选择 Emoji.

#### 🐛 Bug Fixes

- **misc**: 修正 total token 计算不正确的问题.

<br/>

<details>
<summary><kbd>Improvements and Fixes</kbd></summary>

#### What's improved

- **misc**: 支持选择 Emoji ([6cb4828](https://github.com/lobehub/lobe-chat/commit/6cb4828))

#### What's fixed

- **misc**: 修正 total token 计算不正确的问题 ([17815c6](https://github.com/lobehub/lobe-chat/commit/17815c6))

</details>

<div align="right">

[![](https://img.shields.io/badge/-BACK_TO_TOP-151515?style=flat-square)](#readme-top)

</div>

### [Version 0.4.3](https://github.com/lobehub/lobe-chat/compare/v0.4.2...v0.4.3)

<sup>Released on **2023-07-22**</sup>

#### ♻ Code Refactoring

- **misc**: 优化 edit 代码结构.

<br/>

<details>
<summary><kbd>Improvements and Fixes</kbd></summary>

#### Code refactoring

- **misc**: 优化 edit 代码结构 ([fdb3a3f](https://github.com/lobehub/lobe-chat/commit/fdb3a3f))

</details>

<div align="right">

[![](https://img.shields.io/badge/-BACK_TO_TOP-151515?style=flat-square)](#readme-top)

</div>

### [Version 0.4.2](https://github.com/lobehub/lobe-chat/compare/v0.4.1...v0.4.2)

<sup>Released on **2023-07-22**</sup>

#### 💄 Styles

- **misc**: Fix input style, fix layout.

<br/>

<details>
<summary><kbd>Improvements and Fixes</kbd></summary>

#### Styles

- **misc**: Fix input style ([504bd64](https://github.com/lobehub/lobe-chat/commit/504bd64))
- **misc**: Fix layout ([2d83aff](https://github.com/lobehub/lobe-chat/commit/2d83aff))

</details>

<div align="right">

[![](https://img.shields.io/badge/-BACK_TO_TOP-151515?style=flat-square)](#readme-top)

</div>

### [Version 0.4.1](https://github.com/lobehub/lobe-chat/compare/v0.4.0...v0.4.1)

<sup>Released on **2023-07-22**</sup>

#### 🐛 Bug Fixes

- **misc**: Fix SSR style error.

<br/>

<details>
<summary><kbd>Improvements and Fixes</kbd></summary>

#### What's fixed

- **misc**: Fix SSR style error ([289eae7](https://github.com/lobehub/lobe-chat/commit/289eae7))

</details>

<div align="right">

[![](https://img.shields.io/badge/-BACK_TO_TOP-151515?style=flat-square)](#readme-top)

</div>

## [Version 0.4.0](https://github.com/lobehub/lobe-chat/compare/v0.3.0...v0.4.0)

<sup>Released on **2023-07-20**</sup>

#### ✨ Features

- **misc**: Add styles and modify layout of FolderPanel, SliderWithInput, SessionList, EditPage, ChatLayout, and SettingLayout components, Introduce FOLDER_WIDTH constant and update components.

<br/>

<details>
<summary><kbd>Improvements and Fixes</kbd></summary>

#### What's improved

- **misc**: Add styles and modify layout of FolderPanel, SliderWithInput, SessionList, EditPage, ChatLayout, and SettingLayout components ([7f19a09](https://github.com/lobehub/lobe-chat/commit/7f19a09))
- **misc**: Introduce FOLDER_WIDTH constant and update components ([c511964](https://github.com/lobehub/lobe-chat/commit/c511964))

</details>

<div align="right">

[![](https://img.shields.io/badge/-BACK_TO_TOP-151515?style=flat-square)](#readme-top)

</div>

## [Version 0.3.0](https://github.com/lobehub/lobe-chat/compare/v0.2.0...v0.3.0)

<sup>Released on **2023-07-18**</sup>

#### ✨ Features

- **misc**: Add new files, modify components, and adjust layout and styling.

<br/>

<details>
<summary><kbd>Improvements and Fixes</kbd></summary>

#### What's improved

- **misc**: Add new files, modify components, and adjust layout and styling ([b8c3b38](https://github.com/lobehub/lobe-chat/commit/b8c3b38))

</details>

<div align="right">

[![](https://img.shields.io/badge/-BACK_TO_TOP-151515?style=flat-square)](#readme-top)

</div>

## [Version 0.2.0](https://github.com/lobehub/lobe-chat/compare/v0.1.6...v0.2.0)

<sup>Released on **2023-07-18**</sup>

#### ✨ Features

- **misc**: Add import statement and define CSS styles for Avatar component.

<br/>

<details>
<summary><kbd>Improvements and Fixes</kbd></summary>

#### What's improved

- **misc**: Add import statement and define CSS styles for Avatar component ([8c23a8d](https://github.com/lobehub/lobe-chat/commit/8c23a8d))

</details>

<div align="right">

[![](https://img.shields.io/badge/-BACK_TO_TOP-151515?style=flat-square)](#readme-top)

</div>

### [Version 0.1.6](https://github.com/lobehub/lobe-chat/compare/v0.1.5...v0.1.6)

<sup>Released on **2023-07-18**</sup>

<br/>

<details>
<summary><kbd>Improvements and Fixes</kbd></summary>

</details>

<div align="right">

[![](https://img.shields.io/badge/-BACK_TO_TOP-151515?style=flat-square)](#readme-top)

</div><|MERGE_RESOLUTION|>--- conflicted
+++ resolved
@@ -2,60 +2,37 @@
 
 # Changelog
 
-<<<<<<< HEAD
-## [Version 0.86.0-beta.1](https://github.com/lobehub/lobe-chat/compare/v0.85.0...v0.86.0-beta.1)
+### [Version 0.85.2](https://github.com/lobehub/lobe-chat/compare/v0.85.1...v0.85.2)
 
 <sup>Released on **2023-10-10**</sup>
 
-#### ✨ Features
-
-- **misc**: Dockerize lobe-chat.
-
-#### 🐛 Bug Fixes
-
-- **misc**: Use bun to improve speed.
-=======
-### [Version 0.85.2](https://github.com/lobehub/lobe-chat/compare/v0.85.1...v0.85.2)
+#### 🐛 Bug Fixes
+
+- **misc**: Add apikey form when there is no default api key in env.
+
+<br/>
+
+<details>
+<summary><kbd>Improvements and Fixes</kbd></summary>
+
+#### What's fixed
+
+- **misc**: Add apikey form when there is no default api key in env, closes [#290](https://github.com/lobehub/lobe-chat/issues/290) ([2c907e9](https://github.com/lobehub/lobe-chat/commit/2c907e9))
+
+</details>
+
+<div align="right">
+
+[![](https://img.shields.io/badge/-BACK_TO_TOP-151515?style=flat-square)](#readme-top)
+
+</div>
+
+### [Version 0.85.1](https://github.com/lobehub/lobe-chat/compare/v0.85.0...v0.85.1)
 
 <sup>Released on **2023-10-10**</sup>
 
 #### 🐛 Bug Fixes
 
-- **misc**: Add apikey form when there is no default api key in env.
->>>>>>> 7513abbd
-
-<br/>
-
-<details>
-<summary><kbd>Improvements and Fixes</kbd></summary>
-
-<<<<<<< HEAD
-#### What's improved
-
-- **misc**: Dockerize lobe-chat ([1b750f8](https://github.com/lobehub/lobe-chat/commit/1b750f8))
-
-#### What's fixed
-
-- **misc**: Use bun to improve speed ([8db2a3c](https://github.com/lobehub/lobe-chat/commit/8db2a3c))
-=======
-#### What's fixed
-
-- **misc**: Add apikey form when there is no default api key in env, closes [#290](https://github.com/lobehub/lobe-chat/issues/290) ([2c907e9](https://github.com/lobehub/lobe-chat/commit/2c907e9))
-
-</details>
-
-<div align="right">
-
-[![](https://img.shields.io/badge/-BACK_TO_TOP-151515?style=flat-square)](#readme-top)
-
-</div>
-
-### [Version 0.85.1](https://github.com/lobehub/lobe-chat/compare/v0.85.0...v0.85.1)
-
-<sup>Released on **2023-10-10**</sup>
-
-#### 🐛 Bug Fixes
-
 - **misc**: Fix mobile safearea (fix.
 
 <br/>
@@ -66,7 +43,6 @@
 #### What's fixed
 
 - **misc**: Fix mobile safearea (fix, closes [#211](https://github.com/lobehub/lobe-chat/issues/211) ([68775b8](https://github.com/lobehub/lobe-chat/commit/68775b8))
->>>>>>> 7513abbd
 
 </details>
 
